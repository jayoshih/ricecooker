--- conflicted
+++ resolved
@@ -16,19 +16,12 @@
     "requests>=2.11.1",
     "pillow>=3.3.1",
     "docopt>=0.6.2",
-<<<<<<< HEAD
-    "le_utils==0.0.9rc12",
-    "validators",
-    "requests_file",
-    "beautifulsoup4==4.5.1",
-=======
     "le_utils==0.0.9rc14",
     "validators",
     "requests_file",
     "beautifulsoup4==4.5.1",
     "selenium==3.0.1",
     "youtube-dl",
->>>>>>> d018c205
 ]
 
 test_requirements = [
