#!/usr/bin/env python
# -*- coding: utf-8 -*-
import ricecooker
from setuptools import setup, find_packages


with open('README.md') as readme_file:
    readme = readme_file.read()

with open('docs/history.rst') as history_file:
    history = history_file.read()

requirements = [
    "Click>=6.0",
    "pytest>=3.0.2",
    "requests>=2.11.1",
    "pillow>=3.3.1",
    "docopt>=0.6.2",
    "le_utils==0.0.9rc14",
    "validators",
    "requests_file",
    "beautifulsoup4==4.5.1",
<<<<<<< HEAD
    "pressurecooker==0.0.5",
=======
    "selenium==3.0.1",
    "youtube-dl",
>>>>>>> 593c8804
]

test_requirements = [
    # TODO: put package test requirements here
]

setup(
    name='ricecooker',
    version=ricecooker.__version__,
    description="API for adding content to content curation server",
    long_description=readme + '\n\n' + history,
    author="Learning Equality",
    author_email='dev@learningequality.org',
    url='https://github.com/learningequality/ricecooker',
    packages=find_packages(),
    package_dir={'ricecooker':
                 'ricecooker'},
    entry_points={
        'console_scripts': [
            'ricecooker=ricecooker.cli:main'
        ]
    },
    include_package_data=True,
    install_requires=requirements,
    license="MIT license",
    zip_safe=False,
    keywords='ricecooker',
    classifiers=[
        'Development Status :: 2 - Pre-Alpha',
        'Intended Audience :: Developers',
        'License :: OSI Approved :: MIT License',
        'Natural Language :: English',
        'Programming Language :: Python :: 3.4',
        'Programming Language :: Python :: 3.5',
    ],
    test_suite='tests',
    tests_require=test_requirements
)<|MERGE_RESOLUTION|>--- conflicted
+++ resolved
@@ -20,12 +20,8 @@
     "validators",
     "requests_file",
     "beautifulsoup4==4.5.1",
-<<<<<<< HEAD
-    "pressurecooker==0.0.5",
-=======
     "selenium==3.0.1",
     "youtube-dl",
->>>>>>> 593c8804
 ]
 
 test_requirements = [
