import json
import os
from .. import config
<<<<<<< HEAD

=======
>>>>>>> 37ed34a0

class DownloadManager:
    """ Manager for handling file downloading and storage

        Attributes:
            files ([str]): files that have been downloaded by download manager
    """

    def __init__(self, file_store):
        self.file_store = {}
        if os.stat(file_store).st_size > 0:
            with open(file_store, 'r') as jsonobj:
                self.file_store = json.load(jsonobj)

    def get(self, key):
        return self.file_store.get(key)

    def set(self, key, value):
        self.file_store.update({key: value})
        config.set_file_store(self.file_store)<|MERGE_RESOLUTION|>--- conflicted
+++ resolved
@@ -1,10 +1,6 @@
 import json
 import os
 from .. import config
-<<<<<<< HEAD
-
-=======
->>>>>>> 37ed34a0
 
 class DownloadManager:
     """ Manager for handling file downloading and storage
