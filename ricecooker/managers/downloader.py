--- conflicted
+++ resolved
@@ -33,347 +33,10 @@
         if os.stat(file_store).st_size > 0:
             with open(file_store, 'r') as jsonobj:
                 self.file_store = json.load(jsonobj)
-<<<<<<< HEAD
 
     def get(self, key):
         return self.file_store.get(key)
 
     def set(self, key, value):
         self.file_store.update({key: value})
-        config.set_file_store(self.file_store)
-=======
-        self.files = []
-        self.failed_files = []
-        self._file_mapping = {} # Used to keep track of files and their respective metadata
-
-    def get_files(self):
-        """ get_files: get files downloaded by download manager
-            Args:None
-            Returns: list of downloaded files
-        """
-        return self.files
-
-    def get_file_mapping(self):
-        """ get_file_mapping: get file metadata
-            Args:None
-            Returns: dict of file metadata
-        """
-        return self._file_mapping
-
-    def has_failed_files(self):
-        """ has_failed_files: check if any files have failed
-            Args: None
-            Returns: boolean indicating if files have failed
-        """
-        return len(self.failed_files) > 0
-
-    def print_failed(self):
-        """ print_failed: print out files that have failed downloading
-            Args: None
-            Returns: None
-        """
-        config.LOGGER.warning("   WARNING: The following files could not be accessed:")
-        for f in self.failed_files:
-            config.LOGGER.warning("\t{id}: {path}".format(id=f[1], path=f[0]))
-
-    def download_graphie(self, path, title):
-        """ download_graphie: download a web+graphie file
-            Args:
-                path (str): path to .svg and .json files
-                title (str): node to print if download fails
-            Returns: file data for .graphie file (combination of svg and json files)
-        """
-        # Handle if path has already been processed
-        if exercises.CONTENT_STORAGE_PLACEHOLDER in path:
-            filename = os.path.split(path)[-1]
-            return filename, filename + ".svg", filename + "-data.json"
-
-        # Initialize paths and hash
-        svg_path = path + ".svg"
-        json_path = path + "-data.json"
-        path_name = svg_path + ' & ' + json_path
-        hash = hashlib.md5()
-        original_filename = path.split("/")[-1].split(".")[0]
-        delimiter = bytes(exercises.GRAPHIE_DELIMITER, 'UTF-8')
-
-        # Track file if it's already in the downloaded file list
-        if self.check_downloaded_file(path_name):
-            return self.track_existing_file(path_name)
-
-        try:
-            # Create graphie file combining svg and json files
-            with tempfile.TemporaryFile() as tempf:
-                config.LOGGER.info("\tDownloading graphie {}".format(original_filename))
-
-                # Write to graphie file
-                self.write_to_graphie_file(svg_path, tempf, hash)
-                tempf.write(delimiter)
-                hash.update(delimiter)
-                self.write_to_graphie_file(json_path, tempf, hash)
-
-                # Extract file metadata
-                file_size = tempf.tell()
-                tempf.seek(0)
-                filename = '{0}.{ext}'.format(hash.hexdigest(), ext=file_formats.GRAPHIE)
-
-                # If file already exists, skip it
-                if os.path.isfile(config.get_storage_path(filename)):
-                    config.LOGGER.info("\t--- No changes detected on {0}".format(filename))
-                    # Keep track of downloaded file
-                    self.track_file(filename, file_size, format_presets.EXERCISE_GRAPHIE, path_name, original_filename)
-                    return self._file_mapping[filename]
-
-                # Write file to local storage
-                with open(config.get_storage_path(filename), 'wb') as destf:
-                    shutil.copyfileobj(tempf, destf)
-
-                # Keep track of downloaded file
-                self.track_file(filename, file_size, format_presets.EXERCISE_GRAPHIE, path_name, original_filename)
-                config.LOGGER.info("\t--- Downloaded {}".format(filename))
-                return self._file_mapping[filename]
-
-        # Catch errors related to reading file path and handle silently
-        except (HTTPError, ConnectionError, InvalidURL, InvalidSchema, IOError):
-            self.failed_files += [(path,title)]
-            return False;
-        except (HTTPError, ConnectionError, InvalidURL, UnicodeDecodeError, UnicodeError, InvalidSchema, IOError):
-            self.failed_files += [(path, title)]
-            return False
-
-    def write_to_graphie_file(self, path, tempf, hash):
-        """ write_to_graphie_file: write from path to graphie file
-            Args:
-                path (str): path to file to read from
-                tempf (TemporaryFile): file to write to
-                hash (md5): hash to update during write process
-            Returns: None
-        """
-        try:
-            r = self.session.get(path, stream=True)
-            r.raise_for_status()
-            for chunk in r:
-                tempf.write(chunk)
-                hash.update(chunk)
-        except (MissingSchema, InvalidSchema):
-            # Try opening path as relative file path
-            with open(path, 'rb') as file_obj:
-                for chunk in iter(lambda: file_obj.read(4096), b""):
-                    hash.update(chunk)
-                    tempf.write(chunk)
-
-    def get_hash(self, path):
-        """ get_hash: generate hash of file
-            Args:
-                path (str): url or path to file to get hash from
-            Returns: md5 hash of file
-        """
-        hash_to_update = hashlib.md5()
-        try:
-            r = self.session.get(path, stream=True)
-            r.raise_for_status()
-            for chunk in r:
-                hash_to_update.update(chunk)
-        except (MissingSchema, InvalidSchema):
-            with open(path, 'rb') as fobj:
-                for chunk in iter(lambda: fobj.read(4096), b""):
-                    hash_to_update.update(chunk)
-
-        return hash_to_update
-
-    def check_downloaded_file(self, path):
-        """ check_downloaded_file: determine if file has been downloaded before
-            Args:
-                path (str): url or path to file to check
-            Returns: boolean indicating if the file has been downloaded before
-        """
-        return not config.UPDATE and path in self.file_store
-
-    def track_existing_file(self, path):
-        """ track_existing_file: add file to mapping if already downloaded
-            Args:
-                path (str): url or path to file to track
-            Returns: file data for tracked file
-        """
-        data = self.file_store[path]
-        config.LOGGER.info("\tFile {0} already exists (add '-u' flag to update)".format(data['filename']))
-        self.track_file(data['filename'], data['size'],  data.get('preset'), original_filename=data.get('original_filename'), extracted=data.get("extracted"))
-        return self._file_mapping[data['filename']]
-
-    def download_file(self, path, title, default_ext=None, preset=None, extracted=False, original_filepath=None):
-        """ download_file: downloads file from path
-            Args:
-                path (str): local path or url to file to download
-                title (str): node to print if download fails
-                default_ext (str): extension to use if none given (optional)
-                preset (str): preset to use (optional)
-            Returns: filename of downloaded file
-        """
-        try:
-            # Handle if path has already been processed
-            if exercises.CONTENT_STORAGE_PLACEHOLDER in path:
-                return self._file_mapping[os.path.split(path)[-1]]
-
-            if not original_filepath:
-                original_filepath = path
-
-            if self.check_downloaded_file(original_filepath):
-                return self.track_existing_file(original_filepath)
-
-            if get_base64_encoding(path):
-                return self.convert_base64_to_file(path, title, preset=preset)
-
-            config.LOGGER.info("\tDownloading {}".format(path))
-
-            hash=self.get_hash(path)
-
-            # Get extension of file or default if none found
-            extension = os.path.splitext(path)[1][1:].lower()
-            if extension not in self.all_file_extensions:
-                if default_ext is not None:
-                    extension = default_ext
-                else:
-                    raise IOError("No extension found: {}".format(path))
-
-            filename = '{0}.{ext}'.format(hash.hexdigest(), ext=extension)
-
-            # If file already exists, skip it
-            if os.path.isfile(config.get_storage_path(filename)):
-                config.LOGGER.info("\t--- No changes detected on {0}".format(filename))
-
-                if extension == file_formats.MP4:
-                    preset = check_video_resolution(config.get_storage_path(filename))
-
-                # Keep track of downloaded file
-                self.track_file(filename, os.path.getsize(config.get_storage_path(filename)), preset, path, extracted=extracted)
-                return self._file_mapping[filename]
-
-            # Write file to temporary file
-            with tempfile.TemporaryFile() as tempf:
-                try:
-                    # Access path
-                    r = self.session.get(path, stream=True)
-                    r.raise_for_status()
-
-                    # Write to file (generate hash if none provided)
-                    for chunk in r:
-                        tempf.write(chunk)
-
-                except (MissingSchema, InvalidSchema):
-                    # If path is a local file path, try to open the file (generate hash if none provided)
-                    with open(path, 'rb') as fobj:
-                        tempf.write(fobj.read())
-
-                # Get file metadata (hashed filename, original filename, size)
-                file_size = tempf.tell()
-                tempf.seek(0)
-
-                # Write file to local storage
-                with open(config.get_storage_path(filename), 'wb') as destf:
-                    shutil.copyfileobj(tempf, destf)
-
-                # If a video file, check its resolution
-                if extension == file_formats.MP4:
-                    preset = check_video_resolution(config.get_storage_path(filename))
-
-                # Keep track of downloaded file
-                self.track_file(filename, file_size, preset, original_filepath, extracted=extracted)
-                config.LOGGER.info("\t--- Downloaded {}".format(filename))
-                return self._file_mapping[filename]
-
-        # Catch errors related to reading file path and handle silently
-        except (HTTPError, ConnectionError, InvalidURL, UnicodeDecodeError, UnicodeError, InvalidSchema, IOError):
-            self.failed_files += [(path,title)]
-            return False;
-
-    def track_file(self, filename, file_size, preset, path=None, original_filename='[File]', extracted=False):
-        """ track_file: record which file has been downloaded along with metadata
-            Args:
-                filename (str): name of file to track
-                file_size (int): size of file
-                preset (str): preset to assign to file
-                path (str): source path of file (optional)
-                original_filename (str): file's original name (optional)
-                extracted (bool): indicates whether file has been extracted automatically (optional)
-            Returns: None
-        """
-        self.files += [filename]
-        file_data = {
-            'size' : file_size,
-            'preset' : preset,
-            'filename' : filename,
-            'original_filename' : original_filename,
-            'extracted' : extracted,
-        }
-        self._file_mapping.update({filename : file_data})
-
-        if path is not None:
-            self.file_store.update({path:file_data})
-
-    def download_files(self,files, title, default_ext=None):
-        """ download_files: download list of files
-            Args:
-                files ([str]): list of file paths or urls to download
-                title (str): name of node in case of error
-                default_ext (str): extension to use if none is provided (optional)
-            Returns: list of downloaded filenames
-        """
-        file_list = []
-        for f in files:
-            file_data = f.split('/')[-1]
-            result = self.download_file(f, title, default_ext=default_ext)
-            if result:
-                file_list += [result]
-        return file_list
-
-    def derive_thumbnail(self, filepath, title):
-        """ derive_thumbnail: derive video's thumbnail
-            Args:
-                filepath (str): path to video file
-                title (str): name of node in case of error
-            Returns: None
-        """
-        with tempfile.NamedTemporaryFile(suffix=".{}".format(file_formats.PNG)) as tempf:
-            tempf.close()
-            extract_thumbnail_from_video(filepath, tempf.name, overwrite=True)
-            return self.download_file(tempf.name, title, extracted=True, original_filepath=filepath + " (thumbnail)")
-
-    def compress_file(self, filepath, title):
-        """ compress_file: compress the video to a lower resolution
-            Args:
-                filepath (str): path to video file
-                title (str): name of node in case of error
-            Returns: None
-        """
-        # If file has already been compressed, return the compressed file data
-        if self.check_downloaded_file(filepath) and self.file_store[filepath].get('extracted'):
-            config.LOGGER.info("\tFound compressed file for {}".format(filepath))
-            return self.track_existing_file(filepath)
-
-        # Otherwise, compress the file
-        with tempfile.NamedTemporaryFile(suffix=".{}".format(file_formats.MP4)) as tempf:
-            tempf.close()
-            compress_video(filepath, tempf.name, overwrite=True)
-            return self.download_file(tempf.name, title, extracted=True, original_filepath=filepath)
-
-    def convert_base64_to_file(self, text, title, preset=None):
-        """ convert_base64_to_file: Writes base64 encoding to file
-            Args:
-                text (str): text to parse
-            Returns: dict of file data
-        """
-        # Get hash of content for tracking purposes
-        hashed_content = hashlib.md5()
-        hashed_content.update(text.encode('utf-8'))
-        filepath = hashed_content.hexdigest() + " (encoded)"
-
-        # If file has already been encoded, return the encoded file data
-        if self.check_downloaded_file(filepath):
-            config.LOGGER.info("\tFound encoded file for {}".format(filepath))
-            return self.track_existing_file(filepath)
-
-        config.LOGGER.info("\tConverting base64 to file")
-        with tempfile.NamedTemporaryFile(suffix=".{}".format(file_formats.PNG)) as tempf:
-            tempf.close()
-            write_base64_to_file(text, tempf.name)
-            return self.download_file(tempf.name, title, preset=preset, extracted=True, original_filepath=filepath)
->>>>>>> 1d266795
+        config.set_file_store(self.file_store)