--- conflicted
+++ resolved
@@ -33,33 +33,7 @@
                 parent (Node): parent of node being processed
             Returns: None
         """
-<<<<<<< HEAD
         downloaded = node.process_files()
-=======
-        from ..classes import nodes
-
-        # If node is not a channel, download files
-        if isinstance(node, nodes.Channel):
-            if node.thumbnail is not None and node.thumbnail != "":
-                file_data = config.DOWNLOADER.download_file(node.thumbnail, "Channel Thumbnail", default_ext=file_formats.PNG)
-                node.thumbnail = file_data['filename'] if file_data else ""
-        else:
-            node.files = config.DOWNLOADER.download_files(node.files, "Node {}".format(node.source_id))
-
-            # Get the thumbnail if provided or needs to be derived
-            thumbnail = None
-            if node.thumbnail is not None:
-                thumbnail = config.DOWNLOADER.download_file(node.thumbnail, "Node {}".format(node.source_id), default_ext=file_formats.PNG, preset=node.thumbnail_preset)
-            elif isinstance(node, nodes.Video) and node.derive_thumbnail:
-                thumbnail = config.DOWNLOADER.derive_thumbnail(config.get_storage_path(node.files[0]['filename']), "Node {}".format(node.source_id))
-
-            if thumbnail:
-                node.files.append(thumbnail)
-
-            # If node is an exercise, process images for exercise
-            if isinstance(node, nodes.Exercise):
-                node.process_questions()
->>>>>>> 92c00993
 
         # Process node's children
         for child_node in node.children:
@@ -72,7 +46,6 @@
             Args: None
             Returns: None
         """
-<<<<<<< HEAD
         if len(config.FAILED_FILES) > 0:
             config.LOGGER.error("   {} file(s) have failed to download".format(len(config.FAILED_FILES)))
             for f in config.FAILED_FILES:
@@ -83,35 +56,6 @@
             config.LOGGER.info("   All files were successfully downloaded")
 
     def get_file_diff(self, files_to_diff):
-=======
-        if config.DOWNLOADER.has_failed_files():
-            config.DOWNLOADER.print_failed()
-            config.LOGGER.error("   {} file(s) have failed to download".format(len(config.DOWNLOADER.failed_files)))
-        else:
-            config.LOGGER.info("   All files were successfully downloaded")
-
-    def compress_tree(self, node):
-        """ compress_tree: compress high resolution files
-            Args: None
-            Returns: None
-        """
-        from ricecooker.classes import nodes
-
-        # If node is a video, compress any high resolution videos
-        if isinstance(node, nodes.Video):
-            for f in node.files:
-                if f['preset'] == format_presets.VIDEO_HIGH_RES:
-                    config.LOGGER.info("\tCompressing video: {}\n".format(node.title))
-                    compressed = config.DOWNLOADER.compress_file(config.get_storage_path(f['filename']), "Node {}".format(node.source_id))
-                    if compressed:
-                        f.update(compressed)
-
-        # Process node's children
-        for child_node in node.children:
-            self.compress_tree(child_node)
-
-    def get_file_diff(self):
->>>>>>> 92c00993
         """ get_file_diff: retrieves list of files that do not exist on content curation server
             Args: None
             Returns: list of files that are not on server
@@ -125,11 +69,7 @@
             response.raise_for_status()
             file_diff_result += json.loads(response._content.decode("utf-8"))
             file_count += len(chunk)
-<<<<<<< HEAD
             config.LOGGER.info("\tGot file diff for {0} out of {1} files".format(file_count, total_count))
-=======
-            config.LOGGER.info("\n\tGot file diff for {0} out of {1} files".format(file_count, total_count))
->>>>>>> 92c00993
 
         return file_diff_result
 
@@ -141,11 +81,6 @@
         """
         counter = 0
         files_to_upload = list(set(file_list) - set(self.uploaded_files)) # In case restoring from previous session
-<<<<<<< HEAD
-
-=======
-        config.LOGGER.info("\nUploading {0} new file(s) to Kolibri Studio...".format(len(files_to_upload)))
->>>>>>> 92c00993
         try:
             for f in files_to_upload:
                 with  open(config.get_storage_path(f), 'rb') as file_obj:
@@ -154,11 +89,7 @@
                         response.raise_for_status()
                         self.uploaded_files.append(f)
                         counter += 1
-<<<<<<< HEAD
                         config.LOGGER.info("\tUploaded {0} ({count}/{total}) ".format(f, count=counter, total=len(files_to_upload)))
-=======
-                        config.LOGGER.info("\n\tUploaded {0} ({count}/{total}) ".format(f, count=counter, total=len(files_to_upload)))
->>>>>>> 92c00993
                     else:
                         self.failed_uploads.append(f)
         finally:
