--- conflicted
+++ resolved
@@ -299,11 +299,7 @@
                     )
                 )
             else:
-<<<<<<< HEAD
-                keys = ["language", "subtitlesformat"]
-=======
                 keys = ['language', 'subtitlesformat']
->>>>>>> ede3674a
                 params = {'path': path}
                 for key in keys:
                     if key in f:
