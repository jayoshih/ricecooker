import os
import sys
import requests
import json
import logging
import webbrowser
from . import config, __version__
from .classes import nodes, questions
from requests.exceptions import HTTPError
from .managers.progress import RestoreManager, Status
from .managers.tree import ChannelManager
from importlib.machinery import SourceFileLoader

# Fix to support Python 2.x.
# http://stackoverflow.com/questions/954834/how-do-i-use-raw-input-in-python-3
try:
    input = raw_input
except NameError:
    pass

<<<<<<< HEAD
def uploadchannel(path, verbose=False, update=False, max_retries=3, resume=False, reset=False, step=Status.LAST.name, token="#", prompt=False, publish=False, warnings=False, compress=False, **kwargs):
=======
def uploadchannel(path, verbose=False, update=False, download_attempts=3, resume=False, reset=False, step=Status.LAST.name, token="#", prompt=False, publish=False, warnings=False, compress=False, **kwargs):
>>>>>>> 114a9ad1
    """ uploadchannel: Upload channel to Kolibri Studio server
        Args:
            path (str): path to file containing construct_channel method
            verbose (bool): indicates whether to print process (optional)
            update (bool): indicates whether to re-download files (optional)
<<<<<<< HEAD
            max_retries (int): number of times to retry downloading files (optional)
=======
            download_attempts (int): number of times to retry downloading files (optional)
>>>>>>> 114a9ad1
            resume (bool): indicates whether to resume last session automatically (optional)
            step (str): step to resume process from (optional)
            reset (bool): indicates whether to start session from beginning automatically (optional)
            token (str): authorization token (optional)
            prompt (bool): indicates whether to prompt user to open channel when done (optional)
            publish (bool): indicates whether to automatically publish channel (optional)
            warnings (bool): indicates whether to print out warnings (optional)
            compress (bool): indicates whether to compress larger files (optional)
            kwargs (dict): keyword arguments to pass to sushi chef (optional)
        Returns: (str) link to access newly created channel
    """

    # Set configuration settings
    level = logging.INFO if verbose else logging.WARNING if warnings else logging.ERROR
    config.LOGGER.addHandler(logging.StreamHandler())
    logging.getLogger("requests").setLevel(logging.WARNING)
    config.LOGGER.setLevel(level)

    # Mount file:// to allow local path requests
    config.SESSION.headers.update({"Authorization": "Token {0}".format(token)})
    config.UPDATE = update
    config.COMPRESS = compress

    # Set max retries for downloading
<<<<<<< HEAD
    config.DOWNLOAD_SESSION.mount('http://', requests.adapters.HTTPAdapter(max_retries=int(max_retries)))
    config.DOWNLOAD_SESSION.mount('https://', requests.adapters.HTTPAdapter(max_retries=int(max_retries)))
=======
    config.DOWNLOAD_SESSION.mount('http://', requests.adapters.HTTPAdapter(max_retries=int(download_attempts)))
    config.DOWNLOAD_SESSION.mount('https://', requests.adapters.HTTPAdapter(max_retries=int(download_attempts)))
>>>>>>> 114a9ad1

    # Get domain to upload to
    config.init_file_mapping_store()

    # Authenticate user and check current Ricecooker version
    authenticate_user(token)
    check_version_number()

    config.LOGGER.info("\n\n***** Starting channel build process *****\n\n")

    # Set up progress tracker
    config.PROGRESS_MANAGER = RestoreManager()
    if (reset or not config.PROGRESS_MANAGER.check_for_session()) and step.upper() != Status.DONE.name:
        config.PROGRESS_MANAGER.init_session()
    else:
        if resume or prompt_yes_or_no('Previous session detected. Would you like to resume your last session?'):
            config.LOGGER.info("Resuming your last session...")
            step = Status.LAST.name if step is None else step
            config.PROGRESS_MANAGER = config.PROGRESS_MANAGER.load_progress(step.upper())
        else:
            config.PROGRESS_MANAGER.init_session()

    # Construct channel if it hasn't been constructed already
    if config.PROGRESS_MANAGER.get_status_val() <= Status.CONSTRUCT_CHANNEL.value:
        config.PROGRESS_MANAGER.set_channel(run_construct_channel(path, kwargs))
    channel = config.PROGRESS_MANAGER.channel

    # Set initial tree if it hasn't been set already
    if config.PROGRESS_MANAGER.get_status_val() <= Status.CREATE_TREE.value:
        config.PROGRESS_MANAGER.set_tree(create_initial_tree(channel))
    tree = config.PROGRESS_MANAGER.tree

    # Download files if they haven't been downloaded already
    if config.PROGRESS_MANAGER.get_status_val() <= Status.DOWNLOAD_FILES.value:
        config.PROGRESS_MANAGER.set_files(*process_tree_files(tree))

    # Set download manager in case steps were skipped
    files_to_diff = config.PROGRESS_MANAGER.files_downloaded
    config.FAILED_FILES = config.PROGRESS_MANAGER.files_failed

    # Get file diff if it hasn't been generated already
    if config.PROGRESS_MANAGER.get_status_val() <= Status.GET_FILE_DIFF.value:
        config.PROGRESS_MANAGER.set_diff(get_file_diff(tree, files_to_diff))
    file_diff = config.PROGRESS_MANAGER.file_diff

    # Set which files have already been uploaded
    tree.uploaded_files = config.PROGRESS_MANAGER.files_uploaded

    # Upload files if they haven't been uploaded already
    if config.PROGRESS_MANAGER.get_status_val() <= Status.UPLOADING_FILES.value:
        config.PROGRESS_MANAGER.set_uploaded(upload_files(tree, file_diff))

    # Create channel on Kolibri Studio if it hasn't been created already
    if config.PROGRESS_MANAGER.get_status_val() <= Status.UPLOAD_CHANNEL.value:
        config.PROGRESS_MANAGER.set_channel_created(*create_tree(tree))
    channel_link = config.PROGRESS_MANAGER.channel_link
    channel_id = config.PROGRESS_MANAGER.channel_id

    # Publish tree if flag is set to True
    if publish and config.PROGRESS_MANAGER.get_status_val() <= Status.PUBLISH_CHANNEL.value:
        publish_tree(tree, channel_id)
        config.PROGRESS_MANAGER.set_published()

    # Open link on web browser (if specified) and return new link
    config.LOGGER.info("\n\nDONE: Channel created at {0}\n".format(channel_link))
    if prompt and prompt_yes_or_no('Would you like to open your channel now?'):
        config.LOGGER.info("Opening channel... ")
        webbrowser.open_new_tab(channel_link)

    config.PROGRESS_MANAGER.set_done()
    return channel_link

def authenticate_user(token):
    if token != "#":
        if os.path.isfile(token):
            with open(token, 'r') as fobj:
                config.SESSION.headers.update({"Authorization": "Token {0}".format(fobj.read())})
        try:
            response = config.SESSION.post(config.authentication_url())
            response.raise_for_status()
            user = json.loads(response._content.decode("utf-8"))
            config.LOGGER.info("Logged in with username {0}".format(user['username']))

        except HTTPError:
            config.LOGGER.error("Invalid token: Credentials not found")
            sys.exit()
    else:
        prompt_token(config.DOMAIN)

def prompt_token(domain):
    """ prompt_token: Prompt user to enter authentication token
        Args: domain (str): domain to authenticate user
        Returns: Authenticated response
    """
    token = input("\nEnter authentication token ('q' to quit):").lower()
    if token == 'q':
        sys.exit()
    else:
        try:
            config.SESSION.headers.update({"Authorization": "Token {0}".format(token)})
            response = config.SESSION.post(config.authentication_url())
            response.raise_for_status()
            return token
        except HTTPError:
            config.LOGGER.error("Invalid token. Please login to {0}/settings/tokens to retrieve your authorization token.".format(domain))
            prompt_token(domain)

def check_version_number():
    response = config.SESSION.post(config.check_version_url(), data=json.dumps({"version": __version__}))
    response.raise_for_status()
    result = json.loads(response._content.decode('utf-8'))

    if  result['status'] == 0:
<<<<<<< HEAD
<<<<<<< HEAD
        config.LOGGER.info(result['message'])
=======
        config.LOGGER.warning(result['message'])
>>>>>>> 42efc448ba141b13ed1c3dc7bdd466f609323d0e
=======
        config.LOGGER.info(result['message'])
>>>>>>> 114a9ad1
    elif result['status'] == 1:
        config.LOGGER.warning(result['message'])
    elif result['status'] == 2:
        config.LOGGER.error(result['message'])
        if not prompt_yes_or_no("Continue anyways?"):
            sys.exit()
    else:
        config.LOGGER.error(result['message'])
        sys.exit()

def prompt_yes_or_no(message):
    """ prompt_yes_or_no: Prompt user to reply with a y/n response
        Args: None
        Returns: None
    """
    user_input = input("{} [y/n]:".format(message)).lower()
    if user_input.startswith("y"):
        return True
    elif user_input.startswith("n"):
        return False
    else:
        return prompt_yes_or_no(message)

def run_construct_channel(path, kwargs):
    """ run_construct_channel: Run sushi chef's construct_channel method
        Args:
            path (str): path to sushi chef file
            kwargs (dict): additional keyword arguments
        Returns: channel created from contruct_channel method
    """
    # Read in file to access create_channel method
    mod = SourceFileLoader("mod", path).load_module()

    # Create channel (using method from imported file)
    config.LOGGER.info("Constructing channel... ")
    channel = mod.construct_channel(**kwargs)
    return channel

def create_initial_tree(channel):
    """ create_initial_tree: Create initial tree structure
        Args:
            channel (Channel): channel to construct
        Returns: tree manager to run rest of steps
    """
    # Create channel manager with channel data
    config.LOGGER.info("   Setting up initial channel structure... ")
    tree = ChannelManager(channel)

    # Make sure channel structure is valid
    config.LOGGER.info("   Validating channel structure...")
    channel.print_tree()
    tree.validate()
    config.LOGGER.info("   Tree is valid\n")
    return tree

def process_tree_files(tree):
    """ process_tree_files: Download files from nodes
        Args:
            tree (ChannelManager): manager to handle communication to Kolibri Studio
        Returns: None
    """
    # Fill in values necessary for next steps
    config.LOGGER.info("Processing content...")
    files_to_diff = tree.process_tree(tree.channel)
    tree.check_for_files_failed()
    return files_to_diff, config.FAILED_FILES

def get_file_diff(tree, files_to_diff):
    """ get_file_diff: Download files from nodes
        Args:
            tree (ChannelManager): manager to handle communication to Kolibri Studio
        Returns: list of files that are not on Kolibri Studio
    """
    # Determine which files have not yet been uploaded to the CC server
    config.LOGGER.info("\nChecking if files exist on Kolibri Studio...")
    file_diff = tree.get_file_diff(files_to_diff)
    return file_diff

def upload_files(tree, file_diff):
    """ upload_files: Upload files to Kolibri Studio
        Args:
            tree (ChannelManager): manager to handle communication to Kolibri Studio
            file_diff ([str]): list of files to upload
        Returns: None
    """
    # Upload new files to CC
    config.LOGGER.info("\nUploading {0} new file(s) to Kolibri Studio...".format(len(file_diff)))
    tree.upload_files(file_diff)
    tree.reattempt_upload_fails()
    return file_diff

def create_tree(tree):
    """ create_tree: Upload tree to Kolibri Studio
        Args:
            tree (ChannelManager): manager to handle communication to Kolibri Studio
        Returns: channel id of created channel and link to channel
    """
    # Create tree
    config.LOGGER.info("\nCreating tree on Kolibri Studio...")
    channel_id, channel_link = tree.upload_tree()

    return channel_link, channel_id

def publish_tree(tree, channel_id):
    """ publish_tree: Publish tree to Kolibri
        Args:
            tree (ChannelManager): manager to handle communication to Kolibri Studio
            channel_id (str): id of channel to publish
        Returns: None
    """
    config.LOGGER.info("\nPublishing tree to Kolibri... ")
    tree.publish(channel_id)<|MERGE_RESOLUTION|>--- conflicted
+++ resolved
@@ -18,21 +18,13 @@
 except NameError:
     pass
 
-<<<<<<< HEAD
-def uploadchannel(path, verbose=False, update=False, max_retries=3, resume=False, reset=False, step=Status.LAST.name, token="#", prompt=False, publish=False, warnings=False, compress=False, **kwargs):
-=======
 def uploadchannel(path, verbose=False, update=False, download_attempts=3, resume=False, reset=False, step=Status.LAST.name, token="#", prompt=False, publish=False, warnings=False, compress=False, **kwargs):
->>>>>>> 114a9ad1
     """ uploadchannel: Upload channel to Kolibri Studio server
         Args:
             path (str): path to file containing construct_channel method
             verbose (bool): indicates whether to print process (optional)
             update (bool): indicates whether to re-download files (optional)
-<<<<<<< HEAD
-            max_retries (int): number of times to retry downloading files (optional)
-=======
             download_attempts (int): number of times to retry downloading files (optional)
->>>>>>> 114a9ad1
             resume (bool): indicates whether to resume last session automatically (optional)
             step (str): step to resume process from (optional)
             reset (bool): indicates whether to start session from beginning automatically (optional)
@@ -57,13 +49,8 @@
     config.COMPRESS = compress
 
     # Set max retries for downloading
-<<<<<<< HEAD
-    config.DOWNLOAD_SESSION.mount('http://', requests.adapters.HTTPAdapter(max_retries=int(max_retries)))
-    config.DOWNLOAD_SESSION.mount('https://', requests.adapters.HTTPAdapter(max_retries=int(max_retries)))
-=======
     config.DOWNLOAD_SESSION.mount('http://', requests.adapters.HTTPAdapter(max_retries=int(download_attempts)))
     config.DOWNLOAD_SESSION.mount('https://', requests.adapters.HTTPAdapter(max_retries=int(download_attempts)))
->>>>>>> 114a9ad1
 
     # Get domain to upload to
     config.init_file_mapping_store()
@@ -177,15 +164,7 @@
     result = json.loads(response._content.decode('utf-8'))
 
     if  result['status'] == 0:
-<<<<<<< HEAD
-<<<<<<< HEAD
         config.LOGGER.info(result['message'])
-=======
-        config.LOGGER.warning(result['message'])
->>>>>>> 42efc448ba141b13ed1c3dc7bdd466f609323d0e
-=======
-        config.LOGGER.info(result['message'])
->>>>>>> 114a9ad1
     elif result['status'] == 1:
         config.LOGGER.warning(result['message'])
     elif result['status'] == 2:
