--- conflicted
+++ resolved
@@ -39,20 +39,14 @@
     """
 
     # Set configuration settings
-<<<<<<< HEAD
     level = logging.INFO if verbose else logging.WARNING if warnings else logging.ERROR
     config.LOGGER.addHandler(logging.StreamHandler())
     logging.getLogger("requests").setLevel(logging.WARNING)
     config.LOGGER.setLevel(level)
 
-    config.TOKEN = token
-=======
     # Mount file:// to allow local path requests
     config.SESSION.mount('file://', FileAdapter())
-    config.VERBOSE = verbose
-    config.WARNING = warnings
     config.SESSION.headers.update({"Authorization": "Token {0}".format(token)})
->>>>>>> 0b3aaac4376b516ab0fc38fcd76c497c8ab76922
     config.UPDATE = update
     config.COMPRESS = compress
 
@@ -201,13 +195,6 @@
     config.LOGGER.info("   Setting up initial channel structure... ")
     tree = ChannelManager(channel)
 
-<<<<<<< HEAD
-=======
-    # Create channel manager with channel data
-    config.LOGGER.info("   Setting up node relationships... ")
-    tree.set_relationship(channel)
-
->>>>>>> ca444df8
     # Make sure channel structure is valid
     config.LOGGER.info("   Validating channel structure...")
     channel.print_tree()
