--- conflicted
+++ resolved
@@ -8,12 +8,7 @@
 from requests.exceptions import HTTPError
 from ricecooker.managers import ChannelManager, RestoreManager, Status
 
-<<<<<<< HEAD
 def uploadchannel(path, debug, verbose=False, update=False, resume=False, reset=False, step=Status.LAST.name, token="#", prompt=False, publish=False, **kwargs):
-=======
-def uploadchannel(path, debug, verbose=False, update=False, resume=False, reset=False, step=Status.LAST.name, token="#", prompt=False, **kwargs):
->>>>>>> e51cb0e7
-
     """ uploadchannel: Upload channel to Kolibri Studio server
         Args:
             path (str): path to file containing channel data
