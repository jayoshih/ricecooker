--- conflicted
+++ resolved
@@ -44,13 +44,9 @@
     logging.getLogger("requests").setLevel(logging.WARNING)
     config.LOGGER.setLevel(level)
 
-<<<<<<< HEAD
     # Mount file:// to allow local path requests
     config.SESSION.mount('file://', FileAdapter())
     config.SESSION.headers.update({"Authorization": "Token {0}".format(token)})
-=======
-    config.TOKEN = token
->>>>>>> 1d266795
     config.UPDATE = update
     config.COMPRESS = compress
 
@@ -66,11 +62,7 @@
         try:
             response = config.SESSION.post(config.authentication_url())
             response.raise_for_status()
-<<<<<<< HEAD
             user = json.loads(response._content.decode("utf-8"))
-=======
-            user=json.loads(response._content.decode("utf-8"))
->>>>>>> 1d266795
             config.LOGGER.info("Logged in with username {0}".format(user['username']))
         except HTTPError:
             config.LOGGER.error("Invalid token: Credentials not found")
@@ -195,22 +187,10 @@
     # Create channel manager with channel data
     config.LOGGER.info("   Setting up initial channel structure... ")
     tree = ChannelManager(channel)
-<<<<<<< HEAD
-
-    # Make sure channel structure is valid
-    config.LOGGER.info("   Validating channel structure...")
-    if config.LOGGER.getEffectiveLevel() <= logging.INFO:
-        channel.print_tree()
-=======
-
-    # Create channel manager with channel data
-    config.LOGGER.info("   Setting up node relationships... ")
-    tree.set_relationship(channel)
 
     # Make sure channel structure is valid
     config.LOGGER.info("   Validating channel structure...")
     channel.print_tree()
->>>>>>> 1d266795
     tree.validate()
     config.LOGGER.info("   Tree is valid\n")
     return tree
@@ -223,27 +203,9 @@
     """
     # Fill in values necessary for next steps
     config.LOGGER.info("Processing content...")
-<<<<<<< HEAD
     files_to_diff = tree.process_tree(tree.channel)
     tree.check_for_files_failed()
     return files_to_diff, config.FAILED_FILES
-=======
-    tree.process_tree(tree.channel)
-    tree.check_for_files_failed()
-    return config.DOWNLOADER.get_files(), config.DOWNLOADER.get_file_mapping(), config.DOWNLOADER.failed_files
-
-def compress_tree_files(tree):
-    """ compress_tree_files: Compress files from nodes
-        Args:
-            tree (ChannelManager): manager to handle communication to Kolibri Studio
-        Returns: None
-    """
-    if config.COMPRESS:
-        config.LOGGER.info("Compressing files...")
-        tree.compress_tree(tree.channel)
-        config.set_file_store(config.DOWNLOADER.file_store)
-    return config.DOWNLOADER.get_files(), config.DOWNLOADER.get_file_mapping(), config.DOWNLOADER.failed_files
->>>>>>> 1d266795
 
 def get_file_diff(tree, files_to_diff):
     """ get_file_diff: Download files from nodes
@@ -252,13 +214,8 @@
         Returns: list of files that are not on Kolibri Studio
     """
     # Determine which files have not yet been uploaded to the CC server
-<<<<<<< HEAD
     config.LOGGER.info("\nChecking if files exist on Kolibri Studio...")
     file_diff = tree.get_file_diff(files_to_diff)
-=======
-    config.LOGGER.info("Checking if files exist on Kolibri Studio...")
-    file_diff = tree.get_file_diff()
->>>>>>> 1d266795
     return file_diff
 
 def upload_files(tree, file_diff):
@@ -281,11 +238,7 @@
         Returns: channel id of created channel and link to channel
     """
     # Create tree
-<<<<<<< HEAD
     config.LOGGER.info("\nCreating tree on Kolibri Studio...")
-=======
-    config.LOGGER.info("Creating tree on Kolibri Studio...")
->>>>>>> 1d266795
     channel_id, channel_link = tree.upload_tree()
 
     return channel_link, channel_id
@@ -312,9 +265,5 @@
             channel_id (str): id of channel to publish
         Returns: None
     """
-<<<<<<< HEAD
     config.LOGGER.info("\nPublishing tree to Kolibri... ")
-=======
-    config.LOGGER.info("Publishing tree to Kolibri... ")
->>>>>>> 1d266795
     tree.publish(channel_id)