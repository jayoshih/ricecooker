import os
import sys
import requests
import json
import logging
import webbrowser
from . import config
from .classes import nodes, questions
from requests.exceptions import HTTPError
from requests_file import FileAdapter
from .managers.downloader import DownloadManager
from .managers.progress import RestoreManager, Status
from .managers.tree import ChannelManager
from importlib.machinery import SourceFileLoader

# Fix to support Python 2.x.
# http://stackoverflow.com/questions/954834/how-do-i-use-raw-input-in-python-3
try:
    input = raw_input
except NameError:
    pass

def uploadchannel(path, verbose=False, update=False, resume=False, reset=False, step=Status.LAST.name, token="#", prompt=False, publish=False, warnings=False, compress=False, **kwargs):
    """ uploadchannel: Upload channel to Kolibri Studio server
        Args:
            path (str): path to file containing construct_channel method
            verbose (bool): indicates whether to print process (optional)
            update (bool): indicates whether to re-download files (optional)
            resume (bool): indicates whether to resume last session automatically (optional)
            step (str): step to resume process from (optional)
            reset (bool): indicates whether to start session from beginning automatically (optional)
            token (str): authorization token (optional)
            prompt (bool): indicates whether to prompt user to open channel when done (optional)
            publish (bool): indicates whether to automatically publish channel (optional)
            warnings (bool): indicates whether to print out warnings (optional)
            compress (bool): indicates whether to compress larger files (optional)
            kwargs (dict): keyword arguments to pass to sushi chef (optional)
        Returns: (str) link to access newly created channel
    """

    # Set configuration settings
<<<<<<< HEAD
    level = logging.INFO if verbose else logging.WARNING if warnings else logging.ERROR
    config.LOGGER.addHandler(logging.StreamHandler())
    logging.getLogger("requests").setLevel(logging.WARNING)
    config.LOGGER.setLevel(level)

<<<<<<< HEAD
    # Mount file:// to allow local path requests
    config.SESSION.mount('file://', FileAdapter())
    config.SESSION.headers.update({"Authorization": "Token {0}".format(token)})
=======
    config.TOKEN = token
=======
    # Mount file:// to allow local path requests
    config.SESSION.mount('file://', FileAdapter())
    config.VERBOSE = verbose
    config.WARNING = warnings
    config.SESSION.headers.update({"Authorization": "Token {0}".format(token)})
>>>>>>> 0b3aaac4376b516ab0fc38fcd76c497c8ab76922
>>>>>>> ca444df8
    config.UPDATE = update
    config.COMPRESS = compress

    # Get domain to upload to
    config.init_file_mapping_store()
    config.DOWNLOADER = DownloadManager(config.get_file_store())

    # Authenticate user
    if token != "#":
        if os.path.isfile(token):
            with open(token, 'r') as fobj:
                token = fobj.read()
        try:
            response = config.SESSION.post(config.authentication_url())
            response.raise_for_status()
            user = json.loads(response._content.decode("utf-8"))
            config.LOGGER.info("Logged in with username {0}".format(user['username']))

        except HTTPError:
            config.LOGGER.error("Invalid token: Credentials not found")
            sys.exit()
    else:
        prompt_token(config.DOMAIN)

    config.LOGGER.info("\n\n***** Starting channel build process *****\n\n")

    # Set up progress tracker
    config.PROGRESS_MANAGER = RestoreManager()
    if (reset or not config.PROGRESS_MANAGER.check_for_session()) and step.upper() != Status.DONE.name:
        config.PROGRESS_MANAGER.init_session()
    else:
        if resume or prompt_resume():
            config.LOGGER.info("Resuming your last session...")
            step = Status.LAST.name if step is None else step
            config.PROGRESS_MANAGER = config.PROGRESS_MANAGER.load_progress(step.upper())
        else:
            config.PROGRESS_MANAGER.init_session()

    # Construct channel if it hasn't been constructed already
    if config.PROGRESS_MANAGER.get_status_val() <= Status.CONSTRUCT_CHANNEL.value:
        config.PROGRESS_MANAGER.set_channel(run_construct_channel(path, kwargs))
    channel = config.PROGRESS_MANAGER.channel

    # Set initial tree if it hasn't been set already
    if config.PROGRESS_MANAGER.get_status_val() <= Status.CREATE_TREE.value:
        config.PROGRESS_MANAGER.set_tree(create_initial_tree(channel))
    tree = config.PROGRESS_MANAGER.tree

    # Download files if they haven't been downloaded already
    if config.PROGRESS_MANAGER.get_status_val() <= Status.DOWNLOAD_FILES.value:
        config.PROGRESS_MANAGER.set_files(*process_tree_files(tree))

    # Set download manager in case steps were skipped
    files_to_diff = config.PROGRESS_MANAGER.files_downloaded
    config.FAILED_FILES = config.PROGRESS_MANAGER.files_failed

    # Get file diff if it hasn't been generated already
    if config.PROGRESS_MANAGER.get_status_val() <= Status.GET_FILE_DIFF.value:
        config.PROGRESS_MANAGER.set_diff(get_file_diff(tree, files_to_diff))
    file_diff = config.PROGRESS_MANAGER.file_diff

    # Set which files have already been uploaded
    tree.uploaded_files = config.PROGRESS_MANAGER.files_uploaded

    # Upload files if they haven't been uploaded already
    if config.PROGRESS_MANAGER.get_status_val() <= Status.UPLOADING_FILES.value:
        config.PROGRESS_MANAGER.set_uploaded(upload_files(tree, file_diff))

    # Create channel on Kolibri Studio if it hasn't been created already
    if config.PROGRESS_MANAGER.get_status_val() <= Status.UPLOAD_CHANNEL.value:
        config.PROGRESS_MANAGER.set_channel_created(*create_tree(tree))
    channel_link = config.PROGRESS_MANAGER.channel_link
    channel_id = config.PROGRESS_MANAGER.channel_id

    # Publish tree if flag is set to True
    if publish and config.PROGRESS_MANAGER.get_status_val() <= Status.PUBLISH_CHANNEL.value:
        publish_tree(tree, channel_id)
        config.PROGRESS_MANAGER.set_published()

    # Open link on web browser (if specified) and return new link
    config.LOGGER.info("\n\nDONE: Channel created at {0}\n".format(channel_link))
    if prompt:
        prompt_open(channel_link)
    config.PROGRESS_MANAGER.set_done()
    return channel_link

def prompt_token(domain):
    """ prompt_token: Prompt user to enter authentication token
        Args: domain (str): domain to authenticate user
        Returns: Authenticated response
    """
    token = input("\nEnter authentication token ('q' to quit):").lower()
    if token == 'q':
        sys.exit()
    else:
        try:
            config.SESSION.headers.update({"Authorization": "Token {0}".format(token)})
            response = config.SESSION.post(config.authentication_url())
            response.raise_for_status()
            return token
        except HTTPError:
            config.LOGGER.error("Invalid token. Please login to {0}/settings/tokens to retrieve your authorization token.".format(domain))
            prompt_token(domain)

def prompt_resume():
    """ prompt_resume: Prompt user to resume last session if one exists
        Args: None
        Returns: None
    """
    openNow = input("\nPrevious session detected. Would you like to resume your previous session? [y/n]:").lower()
    if openNow.startswith("y"):
        return True
    elif openNow.startswith("n"):
        return False
    else:
        return prompt_resume()

def run_construct_channel(path, kwargs):
    """ run_construct_channel: Run sushi chef's construct_channel method
        Args:
            path (str): path to sushi chef file
            kwargs (dict): additional keyword arguments
        Returns: channel created from contruct_channel method
    """
    # Read in file to access create_channel method
    mod = SourceFileLoader("mod", path).load_module()

    # Create channel (using method from imported file)
    config.LOGGER.info("Constructing channel... ")
    channel = mod.construct_channel(**kwargs)
    return channel

def create_initial_tree(channel):
    """ create_initial_tree: Create initial tree structure
        Args:
            channel (Channel): channel to construct
        Returns: tree manager to run rest of steps
    """
    # Create channel manager with channel data
    config.LOGGER.info("   Setting up initial channel structure... ")
    tree = ChannelManager(channel)

    # Make sure channel structure is valid
    config.LOGGER.info("   Validating channel structure...")
    channel.print_tree()
    tree.validate()
    config.LOGGER.info("   Tree is valid\n")
    return tree

def process_tree_files(tree):
    """ process_tree_files: Download files from nodes
        Args:
            tree (ChannelManager): manager to handle communication to Kolibri Studio
        Returns: None
    """
    # Fill in values necessary for next steps
    config.LOGGER.info("Processing content...")
    files_to_diff = tree.process_tree(tree.channel)
    tree.check_for_files_failed()
    return files_to_diff, config.FAILED_FILES

def get_file_diff(tree, files_to_diff):
    """ get_file_diff: Download files from nodes
        Args:
            tree (ChannelManager): manager to handle communication to Kolibri Studio
        Returns: list of files that are not on Kolibri Studio
    """
    # Determine which files have not yet been uploaded to the CC server
    config.LOGGER.info("\nChecking if files exist on Kolibri Studio...")
    file_diff = tree.get_file_diff(files_to_diff)
    return file_diff

def upload_files(tree, file_diff):
    """ upload_files: Upload files to Kolibri Studio
        Args:
            tree (ChannelManager): manager to handle communication to Kolibri Studio
            file_diff ([str]): list of files to upload
        Returns: None
    """
    # Upload new files to CC
    config.LOGGER.info("\nUploading {0} new file(s) to Kolibri Studio...".format(len(file_diff)))
    tree.upload_files(file_diff)
    tree.reattempt_upload_fails()
    return file_diff

def create_tree(tree):
    """ create_tree: Upload tree to Kolibri Studio
        Args:
            tree (ChannelManager): manager to handle communication to Kolibri Studio
        Returns: channel id of created channel and link to channel
    """
    # Create tree
    config.LOGGER.info("\nCreating tree on Kolibri Studio...")
    channel_id, channel_link = tree.upload_tree()

    return channel_link, channel_id

def prompt_open(channel_link):
    """ prompt_open: Prompt user to open web browser
        Args:
            channel_link (str): url of uploaded channel
        Returns: None
    """
    openNow = input("\nWould you like to open your channel now? [y/n]:").lower()
    if openNow.startswith("y"):
        config.LOGGER.info("Opening channel... ")
        webbrowser.open_new_tab(channel_link)
    elif openNow.startswith("n"):
        return
    else:
        prompt_open(channel_link)

def publish_tree(tree, channel_id):
    """ publish_tree: Publish tree to Kolibri
        Args:
            tree (ChannelManager): manager to handle communication to Kolibri Studio
            channel_id (str): id of channel to publish
        Returns: None
    """
    config.LOGGER.info("\nPublishing tree to Kolibri... ")
    tree.publish(channel_id)<|MERGE_RESOLUTION|>--- conflicted
+++ resolved
@@ -39,26 +39,15 @@
     """
 
     # Set configuration settings
-<<<<<<< HEAD
     level = logging.INFO if verbose else logging.WARNING if warnings else logging.ERROR
     config.LOGGER.addHandler(logging.StreamHandler())
     logging.getLogger("requests").setLevel(logging.WARNING)
     config.LOGGER.setLevel(level)
 
-<<<<<<< HEAD
     # Mount file:// to allow local path requests
     config.SESSION.mount('file://', FileAdapter())
     config.SESSION.headers.update({"Authorization": "Token {0}".format(token)})
-=======
-    config.TOKEN = token
-=======
-    # Mount file:// to allow local path requests
-    config.SESSION.mount('file://', FileAdapter())
-    config.VERBOSE = verbose
-    config.WARNING = warnings
-    config.SESSION.headers.update({"Authorization": "Token {0}".format(token)})
->>>>>>> 0b3aaac4376b516ab0fc38fcd76c497c8ab76922
->>>>>>> ca444df8
+
     config.UPDATE = update
     config.COMPRESS = compress
 
