# Managers to handle overall structures and api calls

import uuid
import hashlib
import json
import requests
import validators
import base64
import tempfile
import shutil
import pickle
import os
import sys
import filecmp
import requests
from enum import Enum
from requests_file import FileAdapter
from requests.exceptions import MissingSchema, HTTPError, ConnectionError, InvalidURL, InvalidSchema
from io import BytesIO
from PIL import Image
from ricecooker import config
from ricecooker.exceptions import InvalidFormatException, FileNotFoundException
from le_utils.constants import file_formats, exercises, format_presets

WEB_GRAPHIE_URL_REGEX = r'web\+graphie:([^\)]+)'
FILE_REGEX = r'!\[([^\]]+)?\]\(([^\)]+)\)'

class DownloadManager:
    """ Manager for handling file downloading and storage

        Attributes:
            session (Session): session to handle requests
            all_file_extensions ([str]): all accepted file extensions
            files ([str]): files that have been downloaded by download manager
            _file_mapping ([{'filename':{...}]): map from filename to file metadata
            verbose (bool): indicates whether to print what manager is doing (optional)
    """

    # All accepted file extensions
    all_file_extensions = [key for key, value in file_formats.choices]

    def __init__(self, file_store, verbose=False, update=False):
        # Mount file:// to allow local path requests
        self.session = requests.Session()
        self.session.mount('file://', FileAdapter())
        self.update = update
        self.file_store = {}
        if os.stat(file_store).st_size > 0:
            with open(file_store, 'r') as jsonobj:
                self.file_store = json.load(jsonobj)
        self.files = []
        self.failed_files = []
        self._file_mapping = {} # Used to keep track of files and their respective metadata
        self.verbose = verbose

    def get_files(self):
        """ get_files: get files downloaded by download manager
            Args:None
            Returns: list of downloaded files
        """
        return self.files

    def get_file_mapping(self):
        """ get_file_mapping: get file metadata
            Args:None
            Returns: dict of file metadata
        """
        return self._file_mapping

    def has_failed_files(self):
        """ has_failed_files: check if any files have failed
            Args: None
            Returns: boolean indicating if files have failed
        """
        return len(self.failed_files) > 0

    def print_failed(self):
        """ print_failed: print out files that have failed downloading
            Args: None
            Returns: None
        """
        print("   The following files could not be accessed:")
        for f in self.failed_files:
            print("\t{id}: {path}".format(id=f[1], path=f[0]))

    def download_graphie(self, path, title):
        """ download_graphie: download a web+graphie file
            Args: path (str): path to .svg and .json files
            Returns: the combined hash of graphie files and their filenames
        """
        # Handle if path has already been processed
        if exercises.CONTENT_STORAGE_PLACEHOLDER in path:
            filename = os.path.split(path)[-1]
            return filename, filename + ".svg", filename + "-data.json"

        # Initialize paths and hash
        svg_path = path + ".svg"
        json_path = path + "-data.json"
        path_name = svg_path + ' & ' + json_path

        if self.check_downloaded_file(path_name):
            return self.track_existing_file(path_name)

        with tempfile.TemporaryFile(delete=False) as tempf:
            # Write graphie file
            self.write_to_graphie_file(svg_path, tempf)
            tempf.write(bytes(exercises.GRAPHIE_DELIMITER, 'UTF-8'))
            self.write_to_graphie_file(json_path, tempf)
            tempf.seek(0)

            graphie_result = self.download_file(
                tempf.name,
                title,
                default_ext='.{}'.format(file_formats.GRAPHIE),
                preset=format_presets.EXERCISE_GRAPHIE,
                force_ext=True,
                path_name=path_name,
                original_filename=path.split("/")[-1].split(".")[0]
            )
            if not graphie_result:
                raise FileNotFoundError("Could not access file: {0}".format(tempf.name))

        return graphie_result

    def write_to_graphie_file(self, path, tempf):
        try:
            r = self.session.get(path, stream=True)
            r.raise_for_status()
            for chunk in r:
                tempf.write(chunk)
        except (MissingSchema, InvalidSchema):
            # Try opening path as relative file path
            with open(path, 'rb') as file_obj:
                tempf.write(file_obj.read())

    def get_hash(self, path):
        """ get_hash: generate hash of file
            Args:
                request (request): requested file
                hash_to_update (hash): hash to update based on file
            Returns: updated hash
        """
        hash_to_update = hashlib.md5()
        try:
            r = self.session.get(path, stream=True)
            r.raise_for_status()
            for chunk in r:
                hash_to_update.update(chunk)
        except (MissingSchema, InvalidSchema):
            with open(path, 'rb') as fobj:
                for chunk in iter(lambda: fobj.read(4096), b""):
                    hash_to_update.update(chunk)

        return hash_to_update

    def check_downloaded_file(self, path):
        return not self.update and path in self.file_store

    def track_existing_file(self, path):
        data = self.file_store[path]
        if self.verbose:
            print("\tFile {0} already exists (add '-u' flag to update)".format(data['filename']))
        self.track_file(data['filename'], data['size'],  data['preset'])
        return self._file_mapping[data['filename']]

    def download_file(self, path, title, default_ext=None, preset=None, force_ext=False, path_name=None, original_filename='file'):
        """ download_file: downloads file from path
            Args:
                path (str): local path or url to file to download
                default_ext (str): extension to use if none given (optional)
                preset (str): preset to use (optional)
                force_ext (bool): force manager to use default extension (optional)
            Returns: filename of downloaded file
        """
        try:
            path_name = path if path_name is None else path_name
            # Handle if path has already been processed
            if exercises.CONTENT_STORAGE_PLACEHOLDER in path:
                return os.path.split(path)[-1]

<<<<<<< HEAD
            if self.check_downloaded_file(path_name):
                return self.track_existing_file(path_name)
=======
            if not self.update and path in self.file_store:
                data = self.file_store[path]
                if self.verbose:
                    print("\tFile {0} already exists (add '-u' flag to update)".format(data['filename']))
                self.track_file(data['filename'], data['size'],  data['preset'])
                return data['filename']
>>>>>>> f396442b

            if self.verbose:
                print("\tDownloading {}".format(path_name))

            hash=self.get_hash(path)

            # Get extension of file or default if none found
            file_components = path.split("/")[-1].split(".")
            extension = file_components[-1].lower()

            if force_ext or extension not in self.all_file_extensions:
                if default_ext is not None:
                    extension = default_ext
                else:
                    raise FileNotFoundError("No extension found: {}".format(path))
            else:
                extension = "." + extension
            filename = '{0}{ext}'.format(hash.hexdigest(), ext=extension)

            # If file already exists, skip it
            if os.path.isfile(config.get_storage_path(filename)):
                if self.verbose:
                    print("\t--- No changes detected on {0}".format(filename))

                # Keep track of downloaded file
<<<<<<< HEAD
                self.track_file(filename, os.path.getsize(config.get_storage_path(filename)), preset, path_name, original_filename)
                return self._file_mapping[filename]
=======
                self.track_file(filename, os.path.getsize(config.get_storage_path(filename)), preset, path)
                return filename
>>>>>>> f396442b

            # Write file to temporary file
            with tempfile.TemporaryFile() as tempf:
                try:
                    # Access path
                    r = self.session.get(path, stream=True)
                    r.raise_for_status()

                    # Write to file (generate hash if none provided)
                    for chunk in r:
                        tempf.write(chunk)

                except (MissingSchema, InvalidSchema):
                    # If path is a local file path, try to open the file (generate hash if none provided)
                    with open(path, 'rb') as fobj:
                        tempf.write(fobj.read())

                # Get file metadata (hashed filename, original filename, size)
                file_size = tempf.tell()
                tempf.seek(0)

                # Keep track of downloaded file
<<<<<<< HEAD
                self.track_file(filename, file_size, preset, path_name, original_filename)
=======
                self.track_file(filename, file_size, preset, path)
>>>>>>> f396442b

                # Write file to local storage
                with open(config.get_storage_path(filename), 'wb') as destf:
                    shutil.copyfileobj(tempf, destf)

                if self.verbose:
                    print("\t--- Downloaded '{0}' to {1}".format(original_filename, filename))
            return self._file_mapping[filename]
        # Catch errors related to reading file path and handle silently
        except (HTTPError, FileNotFoundError, ConnectionError, InvalidURL, InvalidSchema, IOError):
            self.failed_files += [(path,title)]
            return False;

<<<<<<< HEAD
    def track_file(self, filename, file_size, preset, path=None, original_filename='file'):
        self.files += [filename]
        file_data = {
            'size': file_size,
            'preset':preset,
            'filename':filename,
            'original_filename':original_filename,
        }
        self._file_mapping.update({filename : file_data})

        if path is not None:
            self.file_store.update({path:file_data})
=======
    def track_file(self, filename, file_size, preset, path=None):
        self.files += [filename]
        file_data = {filename : {
            'size': file_size,
            'preset':preset,
        }}
        self._file_mapping.update(file_data)

        if path is not None:
            self.file_store.update({path:{
                'filename' : filename,
                'size': file_size,
                'preset':preset,
            }})
>>>>>>> f396442b


    def download_files(self,files, title, default_ext=None):
        """ download_files: download list of files
            Args:
                files ([str]): list of file paths or urls to download
                title (str): name of node in case of error
            Returns: list of downloaded filenames
        """
        file_list = []
        for f in files:
            file_data = f.split('/')[-1]
            result = self.download_file(f, title, default_ext=default_ext)
            if result:
                file_list += [result]
        return file_list

    def encode_thumbnail(self, thumbnail):
        """ encode_thumbnail: gets base64 encoding of thumbnail
            Args:
                thumbnail (str): file path or url to channel's thumbnail
            Returns: base64 encoding of thumbnail
        """
        if thumbnail is None:
            return None
        else:
            # Check if thumbanil path is valid
            if validators.url(thumbnail):
                r = self.session.get(thumbnail, stream=True)
                if r.status_code == 200:
                    # Write thumbnail to temporary file
                    thumbnail = tempfile.TemporaryFile()
                    for chunk in r:
                        thumbnail.write(chunk)

            # Open image and resize accordingly
            img = Image.open(thumbnail)
            width = 200
            height = int((float(img.size[1])*float(width/float(img.size[0]))))
            img.thumbnail((width,height), Image.ANTIALIAS)

            # Write image to bytes for encoding
            bufferstream = BytesIO()
            img.save(bufferstream, format="PNG")
            return "data:image/png;base64," + base64.b64encode(bufferstream.getvalue()).decode('utf-8')

class ChannelManager:
    """ Manager for handling channel tree structure and communicating to server

        Attributes:
            channel (Channel): channel that manager is handling
            domain (str): server domain to create channel on
            downloader (DownloadManager): download manager for handling files
            verbose (bool): indicates whether to print what manager is doing (optional)
    """
    def __init__(self, channel, domain, file_store, verbose=False, update=False):
        self.channel = channel # Channel to process
        self.verbose = verbose # Determines whether to print process
        self.domain = domain # Domain to upload channel to
<<<<<<< HEAD
        self.update = update # Download all files if true
=======
>>>>>>> f396442b
        self.downloader = DownloadManager(file_store, verbose, update)
        self.uploaded_files=[]

    def validate(self):
        """ validate: checks if tree structure is valid
            Args: None
            Returns: boolean indicating if tree is valid
        """
        return self.channel.test_tree()

    def set_relationship(self, node, parent=None):
        """ set_relationship: sets ids
            Args:
                node (Node): node to process
                parent (Node): parent of node being processed
            Returns: None
        """
        from ricecooker.classes import nodes

        # If node is not a channel, set ids and download files
        if not isinstance(node, nodes.Channel):
            node.set_ids(self.channel._internal_domain, parent.node_id)

        # Process node's children
        for child_node in node.children:
            self.set_relationship(child_node, node)

    def process_tree(self, node, parent=None):
        """ process_tree: processes files
            Args:
                node (Node): node to process
                parent (Node): parent of node being processed
            Returns: None
        """
        from ricecooker.classes import nodes

        # If node is not a channel, download files
        if not isinstance(node, nodes.Channel):
            node.files = self.downloader.download_files(node.files, "Node {}".format(node.original_id))
            if node.thumbnail is not None:
                result = self.downloader.download_files([node.thumbnail], "Node {}".format(node.original_id), default_ext=".{}".format(file_formats.PNG))
                if result:
                    node.files += result

            # If node is an exercise, process images for exercise
            if isinstance(node, nodes.Exercise):
                if self.verbose:
                    print("\t*** Processing images for exercise: {}".format(node.title))
                node.process_questions(self.downloader)

        # Process node's children
        for child_node in node.children:
            self.process_tree(child_node, node)

    def check_for_files_failed(self):
        if self.downloader.has_failed_files():
            self.downloader.print_failed()
        else:
            print("   All files were successfully downloaded")

    def get_file_diff(self, token):
        """ get_file_diff: retrieves list of files that do not exist on content curation server
            Args: None
            Returns: list of files that are not on server
        """
        files_to_diff = self.downloader.get_files()
        file_diff_result = []
        chunks = [files_to_diff[x:x+10000] for x in range(0, len(files_to_diff), 10000)]
        for chunk in chunks:
            response = requests.post(config.file_diff_url(self.domain),  data=json.dumps(chunk))
            response.raise_for_status()
            file_diff_result += json.loads(response._content.decode("utf-8"))
        return file_diff_result

    def upload_files(self, file_list, progress_manager, token):
        """ upload_files: uploads files to server
            Args: file_list (str): list of files to upload
            Returns: None
        """
        counter = 0
        files_to_upload = list(set(file_list) - set(self.uploaded_files)) # In case restoring from previous session
        if self.verbose:
            print("Uploading {0} new file(s) to Kolibri Studio...".format(len(files_to_upload)))
        try:
            for f in files_to_upload:
                with  open(config.get_storage_path(f), 'rb') as file_obj:
                    response = requests.post(config.file_upload_url(self.domain), files={'file': file_obj})
                    response.raise_for_status()
                    self.uploaded_files += [f]
                    counter += 1
                    if self.verbose:
                        print("\tUploaded {0} ({count}/{total}) ".format(f, count=counter, total=len(files_to_upload)))
        finally:
            progress_manager.set_uploading(self.uploaded_files)

    def upload_tree(self, token):
        """ upload_files: sends processed channel data to server to create tree
            Args: None
            Returns: link to uploadedchannel
        """
        root, channel_id = self.add_channel()
        self.add_nodes(root, self.channel.children)
        return self.finish_channel(channel_id)

    def add_channel(self):
        """ upload_files: sends processed channel data to server to create tree
            Args: None
            Returns: link to uploadedchannel
        """
        payload = {
            "channel_data":self.channel.to_dict(),
        }
        response = requests.post(config.create_channel_url(self.domain), data=json.dumps(payload))
        response.raise_for_status()
        new_channel = json.loads(response._content.decode("utf-8"))
<<<<<<< HEAD
        return new_channel['root'], new_channel['channel_id']

    def add_nodes(self, root_id, children):
        payload = {
            'root_id': root_id,
            'content_data': [child.to_dict() for child in children]
        }
        response = requests.post(config.add_nodes_url(self.domain), data=json.dumps(payload))
        response.raise_for_status()

        response_json = json.loads(response._content.decode("utf-8"))
        # import pdb; pdb.set_trace()

        for child in children:
            self.add_nodes(response_json['root_ids'][child.node_id.hex], child.children)

    def finish_channel(self, channel_id):
        """ upload_files: sends processed channel data to server to create tree
            Args: None
            Returns: link to uploadedchannel
        """
        payload = {
            "channel_id":channel_id,
        }
        response = requests.post(config.finish_channel_url(self.domain), data=json.dumps(payload))
        response.raise_for_status()
        new_channel = json.loads(response._content.decode("utf-8"))
        return config.open_channel_url(new_channel['invite_id'], new_channel['new_channel'], self.domain)
=======
        return config.open_channel_url(new_channel['new_channel'], self.domain, token)
>>>>>>> f396442b

class Status(Enum):
    INIT = 0
    CONSTRUCT_CHANNEL = 1
    CREATE_TREE = 2
    DOWNLOAD_FILES = 3
    GET_FILE_DIFF = 4
    START_UPLOAD = 5
    UPLOADING_FILES = 6
    UPLOAD_FILES = 7
    UPLOAD_CHANNEL = 8
    DONE = 9
    LAST=10


class RestoreManager:
    """ Manager for handling resuming rice cooking process

        Attributes:
            restore_path (str): path to .pickle file to store progress
    """

    def __init__(self, debug):
        self.debug = debug
        self.channel = None
        self.tree = None # Tree to process
        self.files_downloaded = [] # Determines whether to print process
        self.file_mapping = {} # Domain to upload channel to
        self.files_failed = [] # Download all files if true
        self.file_diff = []
        self.files_uploaded = []
        self.channel_link = None
        self.status = Status.INIT

    def check_for_session(self, status=None):
        status = Status.LAST if status is None else status
        return os.path.isfile(self.get_restore_path(status)) and os.path.getsize(self.get_restore_path(status)) > 0

    def get_restore_path(self, status=None):
        status = self.get_status() if status is None else status
        return config.get_restore_path(status.name.lower(), self.debug)

    def record_progress(self):
        with open(self.get_restore_path(Status.LAST), 'wb') as handle, open(self.get_restore_path(), 'wb') as step_handle:
            pickle.dump(self, handle)
            pickle.dump(self, step_handle)

    def load_progress(self, resume_step):
        resume_step = Status[resume_step]
        progress_path = self.get_restore_path(resume_step)

        # If progress is corrupted, revert to step before
        while not self.check_for_session(resume_step):
            print("Ricecooker has not reached {0} status. Reverting to earlier step...".format(resume_step.name))
            # All files are corrupted, restart process
            if resume_step.value - 1 < 0:
                self.init_session()
                return self
            resume_step = Status(resume_step.value - 1)
            progress_path = self.get_restore_path(resume_step)
        print("Starting from status {0}".format(resume_step.name))

        with open(progress_path, 'rb') as handle:
            manager = pickle.load(handle)
            if isinstance(manager, RestoreManager):
                return manager
            else:
                return self

    def get_status(self):
        return self.status

    def get_status_val(self):
        return self.status.value

    def init_session(self):
        for status in Status:
            path = self.get_restore_path(status)
            if os.path.isfile(path):
                os.remove(path)
        self.record_progress()
        self.status = Status.CONSTRUCT_CHANNEL # Set status to next step
        self.record_progress()

    def set_channel(self, channel):
        self.status = Status.CREATE_TREE # Set status to next step
        self.channel = channel
        self.record_progress()

    def set_tree(self, tree):
        self.status = Status.DOWNLOAD_FILES # Set status to next step
        self.tree = tree
        self.record_progress()

    def set_files(self, files_downloaded, file_mapping, files_failed):
        self.status = Status.GET_FILE_DIFF # Set status to next step
        self.files_downloaded = files_downloaded
        self.file_mapping = file_mapping
        self.files_failed = files_failed
        self.record_progress()

    def set_diff(self, file_diff):
        self.status = Status.START_UPLOAD # Set status to next step
        self.file_diff = file_diff
        self.record_progress()

    def set_uploading(self, files_uploaded):
        self.status = Status.UPLOADING_FILES
        self.files_uploaded = files_uploaded
        self.record_progress()

    def set_uploaded(self, files_uploaded):
        self.status = Status.UPLOAD_FILES
        self.files_uploaded = files_uploaded
        self.record_progress()
        self.status = Status.UPLOAD_CHANNEL # Set status to next step
        self.record_progress()

    def set_channel_created(self, channel_link):
        self.status = Status.DONE
        self.channel_link = channel_link
        self.record_progress()

    def set_done(self):
        self.status = Status.DONE
        self.record_progress()
        os.remove(self.get_restore_path(Status.LAST))<|MERGE_RESOLUTION|>--- conflicted
+++ resolved
@@ -178,17 +178,8 @@
             if exercises.CONTENT_STORAGE_PLACEHOLDER in path:
                 return os.path.split(path)[-1]
 
-<<<<<<< HEAD
             if self.check_downloaded_file(path_name):
                 return self.track_existing_file(path_name)
-=======
-            if not self.update and path in self.file_store:
-                data = self.file_store[path]
-                if self.verbose:
-                    print("\tFile {0} already exists (add '-u' flag to update)".format(data['filename']))
-                self.track_file(data['filename'], data['size'],  data['preset'])
-                return data['filename']
->>>>>>> f396442b
 
             if self.verbose:
                 print("\tDownloading {}".format(path_name))
@@ -214,13 +205,9 @@
                     print("\t--- No changes detected on {0}".format(filename))
 
                 # Keep track of downloaded file
-<<<<<<< HEAD
                 self.track_file(filename, os.path.getsize(config.get_storage_path(filename)), preset, path_name, original_filename)
                 return self._file_mapping[filename]
-=======
-                self.track_file(filename, os.path.getsize(config.get_storage_path(filename)), preset, path)
-                return filename
->>>>>>> f396442b
+
 
             # Write file to temporary file
             with tempfile.TemporaryFile() as tempf:
@@ -243,11 +230,7 @@
                 tempf.seek(0)
 
                 # Keep track of downloaded file
-<<<<<<< HEAD
                 self.track_file(filename, file_size, preset, path_name, original_filename)
-=======
-                self.track_file(filename, file_size, preset, path)
->>>>>>> f396442b
 
                 # Write file to local storage
                 with open(config.get_storage_path(filename), 'wb') as destf:
@@ -261,7 +244,6 @@
             self.failed_files += [(path,title)]
             return False;
 
-<<<<<<< HEAD
     def track_file(self, filename, file_size, preset, path=None, original_filename='file'):
         self.files += [filename]
         file_data = {
@@ -274,22 +256,6 @@
 
         if path is not None:
             self.file_store.update({path:file_data})
-=======
-    def track_file(self, filename, file_size, preset, path=None):
-        self.files += [filename]
-        file_data = {filename : {
-            'size': file_size,
-            'preset':preset,
-        }}
-        self._file_mapping.update(file_data)
-
-        if path is not None:
-            self.file_store.update({path:{
-                'filename' : filename,
-                'size': file_size,
-                'preset':preset,
-            }})
->>>>>>> f396442b
 
 
     def download_files(self,files, title, default_ext=None):
@@ -349,10 +315,8 @@
         self.channel = channel # Channel to process
         self.verbose = verbose # Determines whether to print process
         self.domain = domain # Domain to upload channel to
-<<<<<<< HEAD
         self.update = update # Download all files if true
-=======
->>>>>>> f396442b
+
         self.downloader = DownloadManager(file_store, verbose, update)
         self.uploaded_files=[]
 
@@ -468,7 +432,6 @@
         response = requests.post(config.create_channel_url(self.domain), data=json.dumps(payload))
         response.raise_for_status()
         new_channel = json.loads(response._content.decode("utf-8"))
-<<<<<<< HEAD
         return new_channel['root'], new_channel['channel_id']
 
     def add_nodes(self, root_id, children):
@@ -497,9 +460,6 @@
         response.raise_for_status()
         new_channel = json.loads(response._content.decode("utf-8"))
         return config.open_channel_url(new_channel['invite_id'], new_channel['new_channel'], self.domain)
-=======
-        return config.open_channel_url(new_channel['new_channel'], self.domain, token)
->>>>>>> f396442b
 
 class Status(Enum):
     INIT = 0
