--- conflicted
+++ resolved
@@ -5,10 +5,6 @@
 import logging
 import hashlib
 import requests
-<<<<<<< HEAD
-
-=======
->>>>>>> 0b3aaac4
 
 UPDATE = False
 COMPRESS = False
@@ -53,11 +49,8 @@
 # Session for downloading files
 SESSION = requests.Session()
 
-<<<<<<< HEAD
 FAILED_FILES = []
 
-=======
->>>>>>> 0b3aaac4
 def get_storage_path(filename):
     """ get_storage_path: returns path to storage directory for downloading content
         Args: filename (str): Name of file to store
