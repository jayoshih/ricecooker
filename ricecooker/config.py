--- conflicted
+++ resolved
@@ -49,15 +49,12 @@
     """
     return AUTHENTICATION_URL.format(domain=domain)
 
-<<<<<<< HEAD
 def init_file_mapping_store(debug):
     path = os.path.join(RESTORE_DIRECTORY, "local" if debug else "production")
     # Make storage directory for restore files if it doesn't already exist
     if not os.path.exists(path):
         os.makedirs(path)
-=======
-def init_file_mapping_store():
->>>>>>> 2de06420
+
     # Create file mapping json if it doesn't exist
     path = os.path.join(RESTORE_DIRECTORY, "file_restore.json")
     if not os.path.isfile(path):
@@ -78,13 +75,6 @@
         Returns: string path to file
     """
     path = os.path.join(RESTORE_DIRECTORY, "local" if debug else "production")
-<<<<<<< HEAD
-=======
-    # Make storage directory for restore files if it doesn't already exist
-    if not os.path.exists(path):
-        os.makedirs(path)
-
->>>>>>> 2de06420
     return os.path.join(path, filename + '.pickle')
 
 
