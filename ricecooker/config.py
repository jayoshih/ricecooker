# Settings for rice cooker

import os
import json

# Domain for uploading to production server
PRODUCTION_DOMAIN = "https://contentworkshop.learningequality.org"

# Domain for uploading to local machine
DEBUG_DOMAIN = "http://127.0.0.1:8000"

# URL for authenticating user on Kolibri Studio
AUTHENTICATION_URL = "{domain}/api/internal/authenticate_user_internal"

# URL for getting file diff
FILE_DIFF_URL = "{domain}/api/internal/file_diff"

# URL for uploading files to server
FILE_UPLOAD_URL = "{domain}/api/internal/file_upload"

# URL for creating channel on server
CREATE_CHANNEL_URL = "{domain}/api/internal/create_channel"

ADD_NODES_URL = "{domain}/api/internal/add_nodes"

FINISH_CHANNEL_URL = "{domain}/api/internal/finish_channel"

# URL to return after channel is created
OPEN_CHANNEL_URL = "{domain}/channels/{channel_id}/edit"

# Folder to store downloaded files
STORAGE_DIRECTORY = "storage/"

# Folder to store progress tracking information
RESTORE_DIRECTORY = "restore/"

def get_storage_path(filename):
    """ get_storage_path: returns path to storage directory for downloading content
        Args: filename (str): Name of file to store
        Returns: string path to file
    """
    # Make storage directory for downloaded files if it doesn't already exist
    if not os.path.exists(STORAGE_DIRECTORY) :
        os.makedirs(STORAGE_DIRECTORY)

    return os.path.join(STORAGE_DIRECTORY, filename)

<<<<<<< HEAD
=======

def authentication_url(domain):
    """ authentication_url: returns url to login to Kolibri Studio
        Args: domain (str): domain to log in
        Returns: string url to authenticate_user_internal endpoint
    """
    return AUTHENTICATION_URL.format(domain=domain)

>>>>>>> f396442b
def init_file_mapping_store(debug):
    path = os.path.join(RESTORE_DIRECTORY, "local" if debug else "production")
    # Make storage directory for restore files if it doesn't already exist
    if not os.path.exists(path):
        os.makedirs(path)
<<<<<<< HEAD
=======

>>>>>>> f396442b
    # Create file mapping json if it doesn't exist
    path = os.path.join(RESTORE_DIRECTORY, "file_restore.json")
    if not os.path.isfile(path):
        open(path, 'a').close()

def get_file_store():
    return os.path.join(RESTORE_DIRECTORY, "file_restore.json")

def set_file_store(file_store):
    with open(get_file_store(), 'w') as storeobj:
        json.dump(file_store, storeobj)

def get_restore_path(filename, debug):
    """ get_restore_path: returns path to directory for restoration points
        Args:
            filename (str): Name of file to store
            debug (bool): Determines how to store restoration points
        Returns: string path to file
    """
    path = os.path.join(RESTORE_DIRECTORY, "local" if debug else "production")
    return os.path.join(path, filename + '.pickle')


def file_diff_url(domain):
    """ file_diff_url: returns url to get file diff
        Args: domain (str): domain to get file diff from
        Returns: string url to file_diff endpoint
    """
    return FILE_DIFF_URL.format(domain=domain)

def file_upload_url(domain):
    """ file_upload_url: returns url to upload files
        Args: domain (str): domain to upload files to
        Returns: string url to file_upload endpoint
    """
    return FILE_UPLOAD_URL.format(domain=domain)

def create_channel_url(domain):
    """ create_channel_url: returns url to create channel
        Args: domain (str): domain to create channel on
        Returns: string url to create_channel endpoint
    """
    return CREATE_CHANNEL_URL.format(domain=domain)

<<<<<<< HEAD
def add_nodes_url(domain):
    """ create_channel_url: returns url to create channel
        Args: domain (str): domain to create channel on
        Returns: string url to create_channel endpoint
    """
    return ADD_NODES_URL.format(domain=domain)

def finish_channel_url(domain):
    """ create_channel_url: returns url to create channel
        Args: domain (str): domain to create channel on
        Returns: string url to create_channel endpoint
    """
    return FINISH_CHANNEL_URL.format(domain=domain)

def open_channel_url(invitation, channel, domain):
	""" open_channel_url: returns url to uploaded channel
=======
def open_channel_url(channel, domain, token):
    """ open_channel_url: returns url to uploaded channel
>>>>>>> f396442b
        Args:
            invitation (str): invitation id to get editing access
            channel (str): channel id of uploaded channel
            domain (str): server where channel was created
        Returns: string url to open channel
    """
    return OPEN_CHANNEL_URL.format(token=token, domain=domain, channel_id=channel)<|MERGE_RESOLUTION|>--- conflicted
+++ resolved
@@ -26,7 +26,7 @@
 FINISH_CHANNEL_URL = "{domain}/api/internal/finish_channel"
 
 # URL to return after channel is created
-OPEN_CHANNEL_URL = "{domain}/channels/{channel_id}/edit"
+OPEN_CHANNEL_URL = "{domain}/open_channel/{invitation_id}/{channel_id}"
 
 # Folder to store downloaded files
 STORAGE_DIRECTORY = "storage/"
@@ -45,9 +45,6 @@
 
     return os.path.join(STORAGE_DIRECTORY, filename)
 
-<<<<<<< HEAD
-=======
-
 def authentication_url(domain):
     """ authentication_url: returns url to login to Kolibri Studio
         Args: domain (str): domain to log in
@@ -55,16 +52,11 @@
     """
     return AUTHENTICATION_URL.format(domain=domain)
 
->>>>>>> f396442b
 def init_file_mapping_store(debug):
     path = os.path.join(RESTORE_DIRECTORY, "local" if debug else "production")
     # Make storage directory for restore files if it doesn't already exist
     if not os.path.exists(path):
         os.makedirs(path)
-<<<<<<< HEAD
-=======
-
->>>>>>> f396442b
     # Create file mapping json if it doesn't exist
     path = os.path.join(RESTORE_DIRECTORY, "file_restore.json")
     if not os.path.isfile(path):
@@ -109,7 +101,6 @@
     """
     return CREATE_CHANNEL_URL.format(domain=domain)
 
-<<<<<<< HEAD
 def add_nodes_url(domain):
     """ create_channel_url: returns url to create channel
         Args: domain (str): domain to create channel on
@@ -125,15 +116,11 @@
     return FINISH_CHANNEL_URL.format(domain=domain)
 
 def open_channel_url(invitation, channel, domain):
-	""" open_channel_url: returns url to uploaded channel
-=======
-def open_channel_url(channel, domain, token):
     """ open_channel_url: returns url to uploaded channel
->>>>>>> f396442b
         Args:
             invitation (str): invitation id to get editing access
             channel (str): channel id of uploaded channel
             domain (str): server where channel was created
         Returns: string url to open channel
     """
-    return OPEN_CHANNEL_URL.format(token=token, domain=domain, channel_id=channel)+    return OPEN_CHANNEL_URL.format(domain=domain, invitation_id=invitation, channel_id=channel)