
"""Usage: ricecooker uploadchannel [-huv] <file_path> [--warn] [--compress] [--token=<t>] [--resume [--step=<step>] | --reset] [--prompt] [--publish] [[OPTIONS] ...]

Arguments:
  file_path        Path to file with channel data

Options:
  -h               Help documentation
  -v               Verbose mode
  -u               Re-download files from file paths
  --warn           Print out warnings to stderr
  --compress       Compress high resolution videos to low resolution videos
  --token=<t>      Authorization token (can be token or path to file with token) [default: #]
  --resume         Resume from ricecooker step (cannot be used with --reset flag)
  --step=<step>    Step to resume progress from (must be used with --resume flag) [default: last]
  --reset          Restart session, overwriting previous session (cannot be used with --resume flag)
  --prompt         Receive prompt to open the channel once it's uploaded
  --publish        Automatically publish channel once it's been created
  [OPTIONS]        Extra arguments to add to command line (e.g. key='field')

Steps (for restoring session):
  LAST (default):       Resume where the session left off
  INIT:                 Resume at beginning of session
  CONSTRUCT_CHANNEL:    Resume with call to construct channel
  CREATE_TREE:          Resume at set tree relationships
  DOWNLOAD_FILES:       Resume at beginning of download process
  COMPRESS_FILES:       Resume at video compression step
  GET_FILE_DIFF:        Resume at call to get file diff from Kolibri Studio
  START_UPLOAD:         Resume at beginning of uploading files to Kolibri Studio
  UPLOADING_FILES:      Resume at last upload request
  UPLOAD_CHANNEL:       Resume at beginning of uploading tree to Kolibri Studio
  PUBLISH_CHANNEL:      Resume at option to publish channel
  DONE:                 Resume at prompt to open channel

"""

<<<<<<< HEAD
from ricecooker.commands import uploadchannel
from ricecooker import config
from ricecooker.exceptions import InvalidUsageException
from ricecooker.managers.progress import Status
=======
from .commands import uploadchannel
from . import config
from .exceptions import InvalidUsageException
from .managers.progress import Status
>>>>>>> d3931cce
from docopt import docopt

commands = ["uploadchannel"]

if __name__ == '__main__':
    arguments = docopt(__doc__)

    # Parse OPTIONS for keyword arguments
    kwargs = {}
    for arg in arguments['OPTIONS']:
      try:
        kwarg = arg.split('=')
        kwargs.update({kwarg[0].strip(): kwarg[1].strip()})
      except IndexError:
        raise InvalidUsageException("Invalid kwarg '{0}' found: Must format as [key]=[value] (no whitespace)".format(arg))

    # Check if step is valid (if provided)
    step = arguments['--step']
    all_steps = [s.name for s in Status]
    if step.upper() not in all_steps:
      raise InvalidUsageException("Invalid step '{0}': Valid steps are {1}".format(step, all_steps))

    uploadchannel(arguments["<file_path>"],
                  verbose=arguments["-v"],
                  update=arguments['-u'],
                  resume=arguments['--resume'],
                  reset=arguments['--reset'],
                  token=arguments['--token'],
                  step=step,
                  prompt=arguments['--prompt'],
                  publish=arguments['--publish'],
                  warnings=arguments['--warn'],
                  compress=arguments['--compress'],
                  **kwargs)<|MERGE_RESOLUTION|>--- conflicted
+++ resolved
@@ -34,17 +34,10 @@
 
 """
 
-<<<<<<< HEAD
-from ricecooker.commands import uploadchannel
-from ricecooker import config
-from ricecooker.exceptions import InvalidUsageException
-from ricecooker.managers.progress import Status
-=======
 from .commands import uploadchannel
 from . import config
 from .exceptions import InvalidUsageException
 from .managers.progress import Status
->>>>>>> d3931cce
 from docopt import docopt
 
 commands = ["uploadchannel"]
