--- conflicted
+++ resolved
@@ -68,7 +68,6 @@
     except ValueError:
       raise InvalidUsageException("Invalid argument: Download-attempts must be an integer.")
 
-<<<<<<< HEAD
     try:
         uploadchannel(arguments["<file_path>"],
                       verbose=arguments["-v"],
@@ -83,6 +82,7 @@
                       publish=arguments['--publish'],
                       warnings=arguments['--warn'],
                       compress=arguments['--compress'],
+                      stage=arguments['--stage'],
                       **kwargs)
     except Exception as e:
         config.SUSHI_BAR_CLIENT.report_stage('FAILURE', 0)
@@ -90,21 +90,3 @@
         raise
     finally:
         config.SUSHI_BAR_CLIENT.close()
-=======
-
-    uploadchannel(arguments["<file_path>"],
-                  verbose=arguments["-v"],
-                  update=arguments['-u'],
-                  thumbnails=arguments["--thumbnails"],
-                  download_attempts=arguments['--download-attempts'],
-                  resume=arguments['--resume'],
-                  reset=arguments['--reset'],
-                  token=arguments['--token'],
-                  step=step,
-                  prompt=arguments['--prompt'],
-                  publish=arguments['--publish'],
-                  warnings=arguments['--warn'],
-                  compress=arguments['--compress'],
-                  stage=arguments['--stage'],
-                  **kwargs)
->>>>>>> ac12de76
