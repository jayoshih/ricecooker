
<<<<<<< HEAD
"""Usage: ricecooker uploadchannel [-huv] <file_path> [--warn] [--compress] [--thumbnails] [--token=<t>] [--resume [--step=<step>] | --reset] [--prompt] [--publish] [[OPTIONS] ...]
=======
"""Usage: ricecooker uploadchannel [-huv] <file_path> [--warn] [--compress] [--token=<t>] [--download-attempts=<n>] [--resume [--step=<step>] | --reset] [--prompt] [--publish] [[OPTIONS] ...]
>>>>>>> a45253c2

Arguments:
  file_path        Path to file with channel data

Options:
<<<<<<< HEAD
  -h               Help documentation
  -v               Verbose mode
  -u               Re-download files from file paths
  --warn           Print out warnings to stderr
  --compress       Compress high resolution videos to low resolution videos
  --thumbnails     Automatically generate thumbnails for topics
  --token=<t>      Authorization token (can be token or path to file with token) [default: #]
  --resume         Resume from ricecooker step (cannot be used with --reset flag)
  --step=<step>    Step to resume progress from (must be used with --resume flag) [default: last]
  --reset          Restart session, overwriting previous session (cannot be used with --resume flag)
  --prompt         Receive prompt to open the channel once it's uploaded
  --publish        Automatically publish channel once it's been created
  [OPTIONS]        Extra arguments to add to command line (e.g. key='field')
=======
  -h                          Help documentation
  -v                          Verbose mode
  -u                          Re-download files from file paths
  --warn                      Print out warnings to stderr
  --compress                  Compress high resolution videos to low resolution videos
  --token=<t>                 Authorization token (can be token or path to file with token) [default: #]
  --download-attempts=<n>     Maximum number of times to retry downloading files [default: 3]
  --resume                    Resume from ricecooker step (cannot be used with --reset flag)
  --step=<step>               Step to resume progress from (must be used with --resume flag) [default: last]
  --reset                     Restart session, overwriting previous session (cannot be used with --resume flag)
  --prompt                    Receive prompt to open the channel once it's uploaded
  --publish                   Automatically publish channel once it's been created
  [OPTIONS]                   Extra arguments to add to command line (e.g. key='field')
>>>>>>> a45253c2

Steps (for restoring session):
  LAST (default):       Resume where the session left off
  INIT:                 Resume at beginning of session
  CONSTRUCT_CHANNEL:    Resume with call to construct channel
  CREATE_TREE:          Resume at set tree relationships
  DOWNLOAD_FILES:       Resume at beginning of download process
  GET_FILE_DIFF:        Resume at call to get file diff from Kolibri Studio
  START_UPLOAD:         Resume at beginning of uploading files to Kolibri Studio
  UPLOADING_FILES:      Resume at last upload request
  UPLOAD_CHANNEL:       Resume at beginning of uploading tree to Kolibri Studio
  PUBLISH_CHANNEL:      Resume at option to publish channel
  DONE:                 Resume at prompt to open channel

"""

from .commands import uploadchannel
from . import config
from .exceptions import InvalidUsageException
from .managers.progress import Status
from docopt import docopt

commands = ["uploadchannel"]

if __name__ == '__main__':
    arguments = docopt(__doc__)

    # Parse OPTIONS for keyword arguments
    kwargs = {}
    for arg in arguments['OPTIONS']:
      try:
        kwarg = arg.split('=')
        kwargs.update({kwarg[0].strip(): kwarg[1].strip()})
      except IndexError:
        raise InvalidUsageException("Invalid kwarg '{0}' found: Must format as [key]=[value] (no whitespace)".format(arg))

    # Check if step is valid (if provided)
    step = arguments['--step']
    all_steps = [s.name for s in Status]
    if step.upper() not in all_steps:
      raise InvalidUsageException("Invalid step '{0}': Valid steps are {1}".format(step, all_steps))

    # Make sure max-retries can be cast as an integer
    try:
      int(arguments['--download-attempts'])
    except ValueError:
      raise InvalidUsageException("Invalid argument: Download-attempts must be an integer.")


    uploadchannel(arguments["<file_path>"],
                  verbose=arguments["-v"],
                  update=arguments['-u'],
<<<<<<< HEAD
                  thumbnails=arguments["--thumbnails"],
=======
                  download_attempts=arguments['--download-attempts'],
>>>>>>> a45253c2
                  resume=arguments['--resume'],
                  reset=arguments['--reset'],
                  token=arguments['--token'],
                  step=step,
                  prompt=arguments['--prompt'],
                  publish=arguments['--publish'],
                  warnings=arguments['--warn'],
                  compress=arguments['--compress'],
                  **kwargs)<|MERGE_RESOLUTION|>--- conflicted
+++ resolved
@@ -1,34 +1,16 @@
 
-<<<<<<< HEAD
-"""Usage: ricecooker uploadchannel [-huv] <file_path> [--warn] [--compress] [--thumbnails] [--token=<t>] [--resume [--step=<step>] | --reset] [--prompt] [--publish] [[OPTIONS] ...]
-=======
-"""Usage: ricecooker uploadchannel [-huv] <file_path> [--warn] [--compress] [--token=<t>] [--download-attempts=<n>] [--resume [--step=<step>] | --reset] [--prompt] [--publish] [[OPTIONS] ...]
->>>>>>> a45253c2
+"""Usage: ricecooker uploadchannel [-huv] <file_path> [--warn] [--compress] [--token=<t>] [--thumbnails] [--download-attempts=<n>] [--resume [--step=<step>] | --reset] [--prompt] [--publish] [[OPTIONS] ...]
 
 Arguments:
   file_path        Path to file with channel data
 
 Options:
-<<<<<<< HEAD
-  -h               Help documentation
-  -v               Verbose mode
-  -u               Re-download files from file paths
-  --warn           Print out warnings to stderr
-  --compress       Compress high resolution videos to low resolution videos
-  --thumbnails     Automatically generate thumbnails for topics
-  --token=<t>      Authorization token (can be token or path to file with token) [default: #]
-  --resume         Resume from ricecooker step (cannot be used with --reset flag)
-  --step=<step>    Step to resume progress from (must be used with --resume flag) [default: last]
-  --reset          Restart session, overwriting previous session (cannot be used with --resume flag)
-  --prompt         Receive prompt to open the channel once it's uploaded
-  --publish        Automatically publish channel once it's been created
-  [OPTIONS]        Extra arguments to add to command line (e.g. key='field')
-=======
   -h                          Help documentation
   -v                          Verbose mode
   -u                          Re-download files from file paths
   --warn                      Print out warnings to stderr
   --compress                  Compress high resolution videos to low resolution videos
+  --thumbnails                Automatically generate thumbnails for topics
   --token=<t>                 Authorization token (can be token or path to file with token) [default: #]
   --download-attempts=<n>     Maximum number of times to retry downloading files [default: 3]
   --resume                    Resume from ricecooker step (cannot be used with --reset flag)
@@ -37,7 +19,6 @@
   --prompt                    Receive prompt to open the channel once it's uploaded
   --publish                   Automatically publish channel once it's been created
   [OPTIONS]                   Extra arguments to add to command line (e.g. key='field')
->>>>>>> a45253c2
 
 Steps (for restoring session):
   LAST (default):       Resume where the session left off
@@ -90,11 +71,8 @@
     uploadchannel(arguments["<file_path>"],
                   verbose=arguments["-v"],
                   update=arguments['-u'],
-<<<<<<< HEAD
                   thumbnails=arguments["--thumbnails"],
-=======
                   download_attempts=arguments['--download-attempts'],
->>>>>>> a45253c2
                   resume=arguments['--resume'],
                   reset=arguments['--reset'],
                   token=arguments['--token'],
