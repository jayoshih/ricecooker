--- conflicted
+++ resolved
@@ -29,7 +29,6 @@
                 ],
             },
             {
-<<<<<<< HEAD
                 "title": "TEST SUBTITLES",
                 "id": "7cafe6",
                 "author": "Revision 3",
@@ -41,7 +40,12 @@
                     },
                     {
                         "path": "C:/users/jordan/Videos/testfolder/captions.vtt",
-                        "language": "1",
+                        "language": languages.getlang('en').code,
+                    }
+                    ,
+                    {
+                        "path": "C:/users/jordan/Videos/testfolder/captions.vtt",
+                        "language": languages.getlang('es').code,
                     }
                 ],
             },
@@ -68,18 +72,7 @@
                     }
                 ],
             },
-        ]
-=======
-                "path": "C:/users/jordan/Videos/testfolder/captions.vtt",
-                "language": languages.getlang('en').code,
-            }
-            ,
-            {
-                "path": "C:/users/jordan/Videos/testfolder/captions.vtt",
-                "language": languages.getlang('es').code,
-            }
         ],
->>>>>>> 7aab954c
     },
     {
         "title": "Rice 101",
