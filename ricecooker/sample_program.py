from ricecooker.classes import nodes, questions, files
from ricecooker.exceptions import UnknownContentKindError, UnknownFileTypeError, UnknownQuestionTypeError, raise_for_invalid_channel
from le_utils.constants import content_kinds,file_formats, format_presets, licenses, exercises

SAMPLE_PERSEUS = '{"answerArea":{"chi2Table":false,"periodicTable":false,"tTable":false,"zTable":false,"calculator":false},' + \
'"hints":[{"widgets":{},"images":{"web+graphie:C:/users/jordan/contentcuration-dump/0a0c0f1a1a40226d8d227a07dd143f8c08a4b8a5": {}},"content":"Hint #1","replace":false},{"widgets":{},"images":{},"content":"Hint #2","replace":false}],' +\
'"question":{"widgets":{"radio 1":{"type":"radio","alignment":"default","graded":true,"static":false,' +\
'"options":{"deselectEnabled":false,"multipleSelect":false,"choices":[{"correct":true,"content":"Yes"},{"correct":false,"content":"No"}],' +\
'"displayCount":null,"hasNoneOfTheAbove":false,"randomize":false,"onePerLine":true},"version":{"minor":0,"major":1}}},"images":{"web+graphie:C:/users/jordan/contentcuration-dump/0a0c0f1a1a40226d8d227a07dd143f8c08a4b8a5": {}},' +\
'"content":"Do you like rice?\\\"\\n\\n![](web+graphie:C:/users/jordan/contentcuration-dump/0a0c0f1a1a40226d8d227a07dd143f8c08a4b8a5)\\n\\n[[\\u2603 radio 1]]"},"itemDataVersion":{"minor":1,"major":0}}'

SAMPLE_TREE = [
    {
        "title": "Video Tests",
        "id": "abd116",
        "description": "Tests for different videos",
        "children": [
            {
                "title": "TEST COMPRESSION",
                "id": "6cafe7",
                "author": "Revision 3",
                "description": "Compression Test",
                "license": licenses.CC_BY_NC_SA,
                "files": [
                    {
                        "path": "C:/users/jordan/contentcuration-dump/high resolution.mp4",
                        "ffmpeg_settings": {"max_width": 480, "crf": 20},
                    }
                ],
            },
<<<<<<< HEAD
            {
                "title": "TEST SUBTITLES",
                "id": "7cafe6",
                "author": "Revision 3",
                "description": "Subtitle Test",
                "license": licenses.CC_BY_NC_SA,
                "files": [
                    {
                        "path": "https://ia600209.us.archive.org/27/items/RiceChef/Rice Chef.mp4",
                    },
                    {
                        "path": "C:/users/jordan/Videos/testfolder/captions.vtt",
                        "language": "1",
                    }
                ],
            },
            {
                "title": "TEST YOUTUBE",
                "id": "6cafe8",
                "description": "Youtube Test",
                "license": licenses.CC_BY_NC_SA,
                "files": [
                    {
                        "youtube_id": "kpCJyQ2usJ4",
                        "high_resolution": False,
                    }
                ],
            },
            {
                "title": "TEST VIMEO",
                "id": "6cafe9",
                "description": "Vimeo Test",
                "license": licenses.CC_BY_NC_SA,
                "files": [
                    {
                        "web_url": "https://vimeo.com/188609325",
                    }
                ],
            },
        ]
=======
            # {
            #     "path": "C:/users/jordan/Videos/testfolder/captions.vtt",
            #     "language": "1",
            # }
        ],
>>>>>>> 37ed34a0
    },
    {
        "title": "Rice 101",
        "id": "abd115",
        "description": "Learn about how rice",
        "children": [
            {
                "title": "Rice Distribution",
                "id": "aaaa4d",
                "files": [
                    {
                        "path" : "https://ia801407.us.archive.org/21/items/ah_Rice/Rice.mp3",
                    },
                    {
                        "path" : "https://upload.wikimedia.org/wikipedia/commons/b/ba/Rice_grains_(IRRI).jpg",
                    },
                ],
                "description": "Get online updates regarding world's leading long grain rice distributors, broken rice distributors, rice suppliers, parboiled rice exporter on our online B2B marketplace TradeBanq.",
                "license": licenses.PUBLIC_DOMAIN,
            },
            {
                "title": "Rice History",
                "id": "6ef99c",
                "description": "Discover the history of rice",
                "children": [
                    {
                        "title": "The History of Japanese Rice",
                        "id": "418799",
                        "author": "Sandra Lopez-Richter",
                        "files":[
                            {
                                "path" : "https://ia601301.us.archive.org/31/items/The_History_of_Japanese_Rice_Lopez-Richter/The_History_of_Japanese_Rice_Lopez-Richter.pdf",
                            },
                            {
                                "path" : "http://res.freestockphotos.biz/pictures/17/17321-a-bowl-of-rice-with-chopsticks-pv.jpg",
                            },
                        ],
                        "license": licenses.CC_BY,
                    },
                ]
            },
        ]
    },
    {
        "title": "Rice Cookers",
        "id": "d98752",
        "description": "Start cooking rice today!",
        "children": [
            {
                "title": "Rice Chef",
                "id": "6cafe2",
                "author": "Revision 3",
                "description": "Become a master rice cooker",
                "file": "https://ia600209.us.archive.org/27/items/RiceChef/Rice Chef.mp4",
                "license": licenses.CC_BY_NC_SA,
                "files": [
                    {
                        "path": "https://ia600209.us.archive.org/27/items/RiceChef/Rice Chef.mp4",
                    },
                    {
                        "encoding": "data:image/png;base64,iVBORw0KGgoAAAANSUhEUgAAABAAAAAQCAMAAAAoLQ9TAAAABGdBTUEAALGPC/xhBQAAAAFzUkdCAK7OHOkAAAAgY0hSTQAAeiYAAICEAAD6AAAAgOgAAHUwAADqYAAAOpgAABdwnLpRPAAAAmFQTFRF////wN/2I0FiNFFuAAAAxdvsN1RxV3KMnrPFFi9PAB1CVG+KXHaQI0NjttLrEjVchIF4AyNGZXB5V087UUw/EzBMpqWeb2thbmpgpqOceXVsERgfTWeADg8QCAEApKGZBAYIop+XCQkIhZ+2T2mEg5mtnK/AobPDkKO2YXqTAAAAJkBetMraZH2VprjIz9zm4enw7/T47fP3wc7ae5GnAAAAN1BsSmSApLfI1ODq2OHp5Orv8PL09vb38fb5wM/bbISbrL/PfZSpxNPgzdnj2+Pr5evw6+/z6e3w3ePp2OPsma2/ABM5Q197ABk4jKG1yNfjytfh1uDo3eXs4unv1t/nztrjqbzMTmmEXneRES1Ji6CzxtXixdPfztrk1N/n1+Dp1d/oz9vlxdPeq73NVG+KYnyUAAAddIuhwtPhvMzaxtTgytfiy9jjwtHewtHenbDCHT1fS2eCRV52qr7PvM3cucrYv87cv8/cvMzavc3bucvacoyl////ByE8WnKKscXWv9Hguszbu8zbvc7dtcnaiJqrcHZ4f4SHEh0nEitFTWZ+hJqumrDDm7HDj6W5dI2lYGJfmZeQl5SNAAAADRciAAATHjdSOVNsPlhyLklmKCYjW1lUlpOLlZKLFSAqWXSOBQAADA0NAAAAHh0bWlhSk5CIk5CIBAYJDRQbERcdDBAUBgkMAAAEDg4NAAAAHBsZWFZQkY6GAAAAAAAABQUEHBsZAAAAGxoYVlROko+GBAQDZ2RdAAAAGhkYcW9oAgICAAAAExMSDQwLjouDjYuDioiAiIV9hoN7VlRO////Z2DcYwAAAMR0Uk5TAAAAAAAAAAAAAAAAAAAAAAAAAAAAAAAAAAAAAAAAAAAAAAACRKrJyrZlBQECaNXCsKaqypMGAUDcu7Gpn5mf03gDo8+4saiipKq3xRMBH83Eu7OsqbG61DkDMdbFvrizsbK3wNs9Ax/VysS/vLq/zNwfArDhxMfExMXE3pMCMe7byMjIzd33ZgYGQtnz6+zooeJXBQMFD1yHejZ1+l8FBgEELlOR+GgFCQ0SGxoBGFKg+m0BBwEMR6v+hAEDM6nRASWURVuYQQ4AAAABYktHRACIBR1IAAAACXBIWXMAAAjLAAAIywGEuOmJAAABCklEQVQY02NgUGZUUVVT19DUYtBmYmZhYdBh1dXTNzA0MjYxZTFjAwqwm1tYWlnb2NrZO3A4cgIFGJycXVzd3D08vbx9uHyBAn7+AYFBwSEhoWHhEdyRQIGo6JjYuPiExKTklFSeNKBAekZmVnZObk5efkEhbxFQgK+4pLSsvKKyqrqGoZZfgIVBsK6+obGpuaW1rV2oQ1hEgKFTtKu7p7evf8LEI5PEJotLMEyZyjJt+oyZsxhmzzk6V3KeFIO01vwFMrJyCxctXrL02DL55QwsClorVq5avWbtuvUbNh7fpMjAwsKyWWvLFJatStu279h5YhdIAAJ2s+zZu+/kfoQAy4HNLAcPHQYA5YtSi+k2/WkAAAAldEVYdGRhdGU6Y3JlYXRlADIwMTMtMTAtMDRUMTk6Mzk6MjEtMDQ6MDAwU1uYAAAAJXRFWHRkYXRlOm1vZGlmeQAyMDEzLTEwLTA0VDE5OjM5OjIxLTA0OjAwQQ7jJAAAABl0RVh0U29mdHdhcmUAd3d3Lmlua3NjYXBlLm9yZ5vuPBoAAAAASUVORK5CYII=",
                    },
                ],
            },
            {
                "title": "Rice Exercise",
                "id": "6cafe3",
                "description": "Test how well you know your rice",
                "license": licenses.CC_BY_NC_SA,
                "mastery_model": exercises.M_OF_N,
                "files": [
                    {
                        "path": "http://www.publicdomainpictures.net/pictures/110000/nahled/bowl-of-rice.jpg",
                        # "language": languages.get("english")
                    }
                ],
                "questions": [
                    {
                        "id": "eeeee",
                        "question": "Which rice is your favorite? ![](data:image/png;base64,iVBORw0KGgoAAAANSUhEUgAAABAAAAAQCAMAAAAoLQ9TAAAABGdBTUEAALGPC/xhBQAAAAFzUkdCAK7OHOkAAAAgY0hSTQAAeiYAAICEAAD6AAAAgOgAAHUwAADqYAAAOpgAABdwnLpRPAAAAmFQTFRF////wN/2I0FiNFFuAAAAxdvsN1RxV3KMnrPFFi9PAB1CVG+KXHaQI0NjttLrEjVchIF4AyNGZXB5V087UUw/EzBMpqWeb2thbmpgpqOceXVsERgfTWeADg8QCAEApKGZBAYIop+XCQkIhZ+2T2mEg5mtnK/AobPDkKO2YXqTAAAAJkBetMraZH2VprjIz9zm4enw7/T47fP3wc7ae5GnAAAAN1BsSmSApLfI1ODq2OHp5Orv8PL09vb38fb5wM/bbISbrL/PfZSpxNPgzdnj2+Pr5evw6+/z6e3w3ePp2OPsma2/ABM5Q197ABk4jKG1yNfjytfh1uDo3eXs4unv1t/nztrjqbzMTmmEXneRES1Ji6CzxtXixdPfztrk1N/n1+Dp1d/oz9vlxdPeq73NVG+KYnyUAAAddIuhwtPhvMzaxtTgytfiy9jjwtHewtHenbDCHT1fS2eCRV52qr7PvM3cucrYv87cv8/cvMzavc3bucvacoyl////ByE8WnKKscXWv9Hguszbu8zbvc7dtcnaiJqrcHZ4f4SHEh0nEitFTWZ+hJqumrDDm7HDj6W5dI2lYGJfmZeQl5SNAAAADRciAAATHjdSOVNsPlhyLklmKCYjW1lUlpOLlZKLFSAqWXSOBQAADA0NAAAAHh0bWlhSk5CIk5CIBAYJDRQbERcdDBAUBgkMAAAEDg4NAAAAHBsZWFZQkY6GAAAAAAAABQUEHBsZAAAAGxoYVlROko+GBAQDZ2RdAAAAGhkYcW9oAgICAAAAExMSDQwLjouDjYuDioiAiIV9hoN7VlRO////Z2DcYwAAAMR0Uk5TAAAAAAAAAAAAAAAAAAAAAAAAAAAAAAAAAAAAAAAAAAAAAAACRKrJyrZlBQECaNXCsKaqypMGAUDcu7Gpn5mf03gDo8+4saiipKq3xRMBH83Eu7OsqbG61DkDMdbFvrizsbK3wNs9Ax/VysS/vLq/zNwfArDhxMfExMXE3pMCMe7byMjIzd33ZgYGQtnz6+zooeJXBQMFD1yHejZ1+l8FBgEELlOR+GgFCQ0SGxoBGFKg+m0BBwEMR6v+hAEDM6nRASWURVuYQQ4AAAABYktHRACIBR1IAAAACXBIWXMAAAjLAAAIywGEuOmJAAABCklEQVQY02NgUGZUUVVT19DUYtBmYmZhYdBh1dXTNzA0MjYxZTFjAwqwm1tYWlnb2NrZO3A4cgIFGJycXVzd3D08vbx9uHyBAn7+AYFBwSEhoWHhEdyRQIGo6JjYuPiExKTklFSeNKBAekZmVnZObk5efkEhbxFQgK+4pLSsvKKyqrqGoZZfgIVBsK6+obGpuaW1rV2oQ1hEgKFTtKu7p7evf8LEI5PEJotLMEyZyjJt+oyZsxhmzzk6V3KeFIO01vwFMrJyCxctXrL02DL55QwsClorVq5avWbtuvUbNh7fpMjAwsKyWWvLFJatStu279h5YhdIAAJ2s+zZu+/kfoQAy4HNLAcPHQYA5YtSi+k2/WkAAAAldEVYdGRhdGU6Y3JlYXRlADIwMTMtMTAtMDRUMTk6Mzk6MjEtMDQ6MDAwU1uYAAAAJXRFWHRkYXRlOm1vZGlmeQAyMDEzLTEwLTA0VDE5OjM5OjIxLTA0OjAwQQ7jJAAAABl0RVh0U29mdHdhcmUAd3d3Lmlua3NjYXBlLm9yZ5vuPBoAAAAASUVORK5CYII=)",
                        "type":exercises.MULTIPLE_SELECTION,
                        "correct_answers": ["White rice", "Brown rice", "Sushi rice"],
                        "all_answers": ["White rice", "Quinoa","Brown rice"],
                    },
                    {
                        "id": "bbbbb",
                        "question": "Which rice is the crunchiest?",
                        "type":exercises.SINGLE_SELECTION,
                        "correct_answer": "Rice Krispies \n![](https://upload.wikimedia.org/wikipedia/commons/c/cd/RKTsquares.jpg)",
                        "all_answers": ["White rice \n![](https://upload.wikimedia.org/wikipedia/commons/4/4b/Thai_jasmine_rice_uncooked.jpg)", "Brown rice \n![](https://c2.staticflickr.com/4/3159/2889140143_b99fd8dd4c_z.jpg?zz=1)", "Rice Krispies \n![](https://upload.wikimedia.org/wikipedia/commons/c/cd/RKTsquares.jpg)"],
                        "hints": "It's delicious",
                    },
                    {
                        "id": "ccccc",
                        "question": "Why a rice cooker?",
                        "type":exercises.FREE_RESPONSE,
                        "answers": [],
                        "images": None,
                    },
                    {
                        "id": "aaaaa",
                        "question": "How many minutes does it take to cook rice? ![](https://upload.wikimedia.org/wikipedia/commons/5/5e/Jeera-rice.JPG)",
                        "type":exercises.INPUT_QUESTION,
                        "answers": ["20", "25", "15"],
                        "hints": ["Takes roughly same amount of time to install kolibri on Windows machine", "Does this help?\n![](http://www.aroma-housewares.com/images/rice101/delay_timer_1.jpg)"],
                    },
                    {
                        "id": "ddddd",
                        "type":exercises.PERSEUS_QUESTION,
                        "item_data":SAMPLE_PERSEUS,
                    },
                ],
            },
            {
                "title": "Rice Exercise 2",
                "id": "6cafe4",
                "description": "Test how well you know your rice",
                "license": licenses.CC_BY_NC_SA,
                "mastery_model": exercises.M_OF_N,
                "files": [
                    {
                        "path": "https://c1.staticflickr.com/5/4021/4302326650_b11f0f0aaf_b.jpg",
                    }
                ],
                "questions": [
                    {
                        "id": "11111",
                        "question": "<h3 id=\"rainbow\" style=\"font-weight:bold\">RICE COOKING!!!</h3><script type='text/javascript'><!-- setInterval(function() {$('#rainbow').css('color', '#'+((1<<24)*Math.random()|0).toString(16));}, 300); --></script>",
                        "type":exercises.SINGLE_SELECTION,
                        "all_answers": ["Answer"],
                        "correct_answer": "Answer",
                    },
                    {
                        "id": "121212",
                        "question": '<math> <mrow> <msup><mi> a </mi><mn>2</mn></msup> <mo> + </mo> <msup><mi> b </mi><mn>2</mn></msup> <mo> = </mo> <msup><mi> c </mi><mn>2</mn></msup> </mrow> </math>',
                        "type":exercises.SINGLE_SELECTION,
                        "all_answers": ["Answer"],
                        "correct_answer": "Answer",
                    },
                ],
            },
            {
                "title": "HTML Sample",
                "id": "abcdef",
                "description": "An example of how html can be imported from the ricecooker",
                "license": licenses.PUBLIC_DOMAIN,
                "files": [
                    {
                        "path": "C:/users/jordan/Videos/testfolder/htmltest.zip",
                    }
                ]
            },
            {
                "title": "Rice Exercise 3",
                "id": "6cafe5",
                "description": "Test how well you know your rice",
                "license": licenses.CC_BY_NC_SA,
                "mastery_model": exercises.M_OF_N,
                "files": [
                    {
                        "path": "https://upload.wikimedia.org/wikipedia/commons/b/b7/Rice_p1160004.jpg",
                    }
                ],
                "questions": [
                    {
                        "id": "ccccc",
                        "question": "<p><img align=\"middle\" alt=\"C o n s i d e r space t h e space f o l l o w i n g space f i g u r e space o f space l i n e space top enclose M N end enclose. space S a y space w h e t h e r space f o l l o w i n g space\r\ns t a t e m e n t s space a r e space t r u e space o r space f a l s e space i n space c o n t e x t space o f space t h e space g i v e n space f i g u r e.\r\n\" class=\"Wirisformula\" data-mathml=\"«math xmlns=¨http://www.w3.org/1998/Math/MathML¨»«mi»C«/mi»«mi»o«/mi»«mi»n«/mi»«mi»s«/mi»«mi»i«/mi»«mi»d«/mi»«mi»e«/mi»«mi»r«/mi»«mo»§#160;«/mo»«mi»t«/mi»«mi»h«/mi»«mi»e«/mi»«mo»§#160;«/mo»«mi»f«/mi»«mi»o«/mi»«mi»l«/mi»«mi»l«/mi»«mi»o«/mi»«mi»w«/mi»«mi»i«/mi»«mi»n«/mi»«mi»g«/mi»«mo»§#160;«/mo»«mi»f«/mi»«mi»i«/mi»«mi»g«/mi»«mi»u«/mi»«mi»r«/mi»«mi»e«/mi»«mo»§#160;«/mo»«mi»o«/mi»«mi»f«/mi»«mo»§#160;«/mo»«mi»l«/mi»«mi»i«/mi»«mi»n«/mi»«mi»e«/mi»«mo»§#160;«/mo»«menclose notation=¨top¨»«mi»M«/mi»«mi»N«/mi»«/menclose»«mo».«/mo»«mo»§#160;«/mo»«mi»S«/mi»«mi»a«/mi»«mi»y«/mi»«mo»§#160;«/mo»«mi»w«/mi»«mi»h«/mi»«mi»e«/mi»«mi»t«/mi»«mi»h«/mi»«mi»e«/mi»«mi»r«/mi»«mo»§#160;«/mo»«mi»f«/mi»«mi»o«/mi»«mi»l«/mi»«mi»l«/mi»«mi»o«/mi»«mi»w«/mi»«mi»i«/mi»«mi»n«/mi»«mi»g«/mi»«mo»§#160;«/mo»«mspace linebreak=¨newline¨/»«mi»s«/mi»«mi»t«/mi»«mi»a«/mi»«mi»t«/mi»«mi»e«/mi»«mi»m«/mi»«mi»e«/mi»«mi»n«/mi»«mi»t«/mi»«mi»s«/mi»«mo»§#160;«/mo»«mi»a«/mi»«mi»r«/mi»«mi»e«/mi»«mo»§#160;«/mo»«mi»t«/mi»«mi»r«/mi»«mi»u«/mi»«mi»e«/mi»«mo»§#160;«/mo»«mi»o«/mi»«mi»r«/mi»«mo»§#160;«/mo»«mi»f«/mi»«mi»a«/mi»«mi»l«/mi»«mi»s«/mi»«mi»e«/mi»«mo»§#160;«/mo»«mi»i«/mi»«mi»n«/mi»«mo»§#160;«/mo»«mi»c«/mi»«mi»o«/mi»«mi»n«/mi»«mi»t«/mi»«mi»e«/mi»«mi»x«/mi»«mi»t«/mi»«mo»§#160;«/mo»«mi»o«/mi»«mi»f«/mi»«mo»§#160;«/mo»«mi»t«/mi»«mi»h«/mi»«mi»e«/mi»«mo»§#160;«/mo»«mi»g«/mi»«mi»i«/mi»«mi»v«/mi»«mi»e«/mi»«mi»n«/mi»«mo»§#160;«/mo»«mi»f«/mi»«mi»i«/mi»«mi»g«/mi»«mi»u«/mi»«mi»r«/mi»«mi»e«/mi»«mo».«/mo»«mspace linebreak=¨newline¨/»«/math»\" src=\"http://www.magogenie.com/assets/tinymce/jscripts/tiny_mce/plugins/tiny_mce_wiris/integration/showimage.php?formula=5ae94c3870f7867b485830ce79504b42.png\"><img src=\"data:image/jpeg;base64,/9j/4AAQSkZJRgABAQEAYABgAAD/2wBDAAIBAQIBAQICAgICAgICAwUDAwMDAwYEBAMFBwYHBwcGBwcICQsJCAgKCAcHCg0KCgsMDAwMBwkODw0MDgsMDAz/2wBDAQICAgMDAwYDAwYMCAcIDAwMDAwMDAwMDAwMDAwMDAwMDAwMDAwMDAwMDAwMDAwMDAwMDAwMDAwMDAwMDAwMDAz/wAARCACOAOMDASIAAhEBAxEB/8QAHwAAAQUBAQEBAQEAAAAAAAAAAAECAwQFBgcICQoL/8QAtRAAAgEDAwIEAwUFBAQAAAF9AQIDAAQRBRIhMUEGE1FhByJxFDKBkaEII0KxwRVS0fAkM2JyggkKFhcYGRolJicoKSo0NTY3ODk6Q0RFRkdISUpTVFVWV1hZWmNkZWZnaGlqc3R1dnd4eXqDhIWGh4iJipKTlJWWl5iZmqKjpKWmp6ipqrKztLW2t7i5usLDxMXGx8jJytLT1NXW19jZ2uHi4+Tl5ufo6erx8vP09fb3+Pn6/8QAHwEAAwEBAQEBAQEBAQAAAAAAAAECAwQFBgcICQoL/8QAtREAAgECBAQDBAcFBAQAAQJ3AAECAxEEBSExBhJBUQdhcRMiMoEIFEKRobHBCSMzUvAVYnLRChYkNOEl8RcYGRomJygpKjU2Nzg5OkNERUZHSElKU1RVVldYWVpjZGVmZ2hpanN0dXZ3eHl6goOEhYaHiImKkpOUlZaXmJmaoqOkpaanqKmqsrO0tba3uLm6wsPExcbHyMnK0tPU1dbX2Nna4uPk5ebn6Onq8vP09fb3+Pn6/9oADAMBAAIRAxEAPwD9/KKKKAEdA6kHkH1pn2VenPHuf8akooBkIsYxgBQAOgHA6+gpv9mQ7g3lrlTkccA+uOmffrViik0twuQDTolzhcE9SCcn8etO+wx88Yz1wSCalopvXcCH7BERgoD3984xn6470JYxRKyqiqG5IAwKmoouKyIms0YAEZx+v+NNfTYZIvLaJGTptIyMZzjFT0UbFX0sV10yJI1QLgIMLhiMU59PikGGRSM5x2J9cdKmoosDZB/Z0WEGxR5YwuONo44GOnShdPjVGUKArHJAJAqeigRXGmQqCAgUHspKj68Uo06Ef8s1GTkgcAn1I7/jU9FO4EIsIwGABG7rhiM//X96U2cZ3Aop3HJ461LRSDyK8mlwSxlGjXaV28DGBzx7dT09ad9giG8hADIcsRwSfXI71NRn60PXcNiCTTopojHIiupG0hudw9DnqPY0i6XAi7fLXHHB5HHQfQfpU0j7ADzzUbXSoCWJGKAGXEMSuGc8jPUkg9O3Somu4BbyZIKRqWYbcjH+NefftafHG7/Z+/Z08Y+ONN0uHX7rwtpFzqqabJqMeni88lPMKefIrJHlQ3LKR05Ffj9+yf8A8F0P2pv+CvX7U1v8OPg94J8J/DDwpbyi61vxJeLJrV1otmDh90zBLaWVuQiiDBJHOBQwP2+06/ttZjWSPeVcZGcqeO2KsHTIpFZWThuvJGQO309ulYvgzRrnTbaJLi6N7JCixGYuFaQqoUsyqoXcxBYgABSxUcCuhhJIOSTye2KLAQNo1tIxZoI2Y9yMmirVFO7IdOHZBRRRSLCiiigAooooAKKKKACiiigAooooAKKKKACiiigAooooAKKN1NlYBSWJ4oAdn61FdTJBGXdiqr1PSo7maOOF2ZmwoJPqfavE/wBur9uH4efsFfs/6h8QviPqN3b6Fp91FZeVYwC4ury5Y5WFI9yhjjJwWA4yTQB7Jd6pB5KsJlw3zkl8KqjkknsMfrXif7Rf7aOg/CDxDB4Q0uK78Z/EW8i82z8M6Ria+IfmOWbHEEOOTJJhMeprxL4W/tfeM/8Agpl8P7TUfglLeeA/hpqPyS+OtZtozrF6pfLW+m2kjOiSgDaLmYuikfLExwR9Cfsz/sq+Ff2a7C6h8N6ZLLf6pK1zqus6hK91qetzOQzXFzcy5lllYj5t79R90DGADyjR/wBjrxX+0X4g0zxb8eLy11R9NnS90bwPZsW0HSJV+60+P+Pq5wT87AxjnaACc+tfs6/sgeA/2Y/EPiS78FeGLHQ5vF2oS6xqtzEoL3U8hy244yOf4RxXrQjYXAcbvm6jsKlQDJ9SeaAEgXrgEAnPvUoGKAMUUAFFFFABRRRQAUUUUAFFFFABRRRQAUUUUAFFFFABRRRQAUUUUAFI5wvrSPIExk9aiN9HgfOpLDIG7t60AJLOkDIXLKzkAY6fjVe8vUNsCjLIC2DlwPyzXIfEr9oLwJ8PLO8TX/F/hvSZLO2a9mhub6NJkgXrJ5ZYMR26cnivnZPiX8Sf23C1j8PW1D4bfDokmbxnfx7tZ1+McGPTonAaHcOGuHXKjHlgmgD0D9oD9tvR/hlrL+DfC9hffEb4mSIJIPC+iOj3FsD92S6lc7LSHGSZJTkAEhW6Hyjxd/wTYu/209Bnk/abuLbxYLrd9i8MabO0Wh+Hxu/duhwHnuQhw0pIzjpivon9nP8AZk8L/s5eHhp3hzRzbCfMtzdXUpur29mPLST3D/vZXY85bn1C9K9Hv4GmtmPlFpHGOADt/OgD5Ru/iJ4e/YW1bwL8EfA3w4lm0iXRb7ULCGx1SC2it4rII1wSH+ZnZWDg5AJ3Ank17V+yv+0Bon7UPwb8H/EDw+9w+j+MtFtdYsjOpify541kI2EnBUttJ6AggcV5f+0/+xTL+0t+0/4B8Tazpem6p4M8MaRqdhqGnXRdZbk3SxGNlUcNsZMlSQCMjPY++eBvCCeDtMtLCzs4LKxsoVt4LaOMJHaxoNqxxgHasSgAKgA2igDpVHzGnY+tMTO4k5p9ABRRRQAUUUUAFFFFABRRRQAUUUUAFFFFABRRRQAUUUUAFFBpjTKn3mA+poAeTio3uUjALMBuOBnuaab2PAO8EE4z2/P8K4/4u/GLwr8JPAOoeI/FGuWGi6LpC+Zc3l1KIo4O4BzySewGSewNAHU3uowqoLSooDYyTgE9hz1/DrXz38bf2zbDwp48bwP4K0a9+JfxHcF28PaLKkCWXH3r67Y+VbLnu25yP4c1xEnjT4mft62kY8Ex6v8ACr4TTtsOvXVqYPEHiGA9XsYJP+PeE5H7yZUYZymc17x8Af2Z/C/7N3hw6R4S0ZdJsXkM87GXzZr6U9ZJ3OXlf/aZqAPgLw3/AMED9W8Y/wDBRTT/ANqH4t+O9O1zxCLg6xqnhXTNFjbSY7hI9sVrDLcMZHto1w2XCs8qbtq5Ffcng39pfwP4p8G3nivSdWtNR0LSr3+zr+a1jz9hug6xGKWHhomjZlXDDPzDHGa9Z1VZG024AHmNtYhQu4tx0x3+nevgrXf2TfGvg/wrpvir4caLcreeL7hLH4g+H7+3azbU0GoCWPVkRsZurdcgn/ltG2ACVAoA+99Pl8wI6g/MSGDjayH0xV7FZ9mn+l79pG5ix424yPQ85rQoAMUYoooAMUUUUAFFFFABRRRQAUUUUAFFFFABRRRQAUUUUAFFFFABRTWl2sBk5NQz6gtucMG45JOAB+J6/Qc0ATSSiMEk4xVG81OAAAyRNvZUGSOWY4UfUnoO9cr8bvjb4T+CHgC58S+L9fsPD+hWah5Ly7mCRnJACjuzEnhFBZjwoJ4r5xsL/wCKP7eF/LJptprHwW+Ed1uUXV3apF4v8VR/dMqQyZXTbJ1HytKrXUgIwkKlWIB5V/wWe/4KVfE39nvwFa6D+zRo1v48+JlvqIOuQWejNq8ei2ADZMqqVVXaQxrjJPLdMV2H7JXwdf4xaT4F8f8A7RusWmrfFvVLK21Ow8L6iI4tN8GyvCkhjtrHOxLj5vmeYvJx8pFfS3wp/Z58Ofs6+EYtI8G6BBpVlNKPOdds1zdMSC0s8kuXlZiBksxxXwFPGNN/YE+K3gfxXE11+0Xf+K9XdLVfMfUr/U31GU6dc2bMFaSFLZoNjKAqxj5gpBFAH6daRCqb337zKQ5YyFvxOen0HFbKjKjrXJfDLT9TsPBulW+rHzNWt7KCC8nkVR5kohTzGGDyN+7PvXWp90UANmTMbDAbIPHTNVhYnAyFODngkHPrnr+FXKKAIIoTHtGAB1wDnB/rU9FFABRRRQAUUUUAFFFFABRRRQAUUUUAFFFFABRRRQAUUU132ck9KAHUySYRkbiBnpkgVG94EUN1BHc4P61wH7Q/x48KfADwMfEvi7WrXRdMtJVVTMrPJdSMcCKJB80jk9FQEk8UAdZ4o8U2vh3TLi9up1hs7KJ7ieVmAREQFmJz6KCSegFfFHw2/wCC13gP9sqfVdB/Z107Vfib43tJpInjFtJaaZpEattF5d3LDYsO77qqS754BGSOp1PRfip+3qZrHVI9W+DfwgvI3D28Uyx+KvFkD5Gx2QsthAykgohaZgfmaM/IMX4Q/s0/s3f8EY/EOiW/hDwtdeCY/jHrkHh5L5ru61Yy3mxpLeKWe6kkeKP5GwA2wsRlckEAHofwe/YsdfGVj47+Kutx/ETx5aSF4XeH/iXeHSRyllB0jfPDTN85HHevoPS7OSPMaEQqwPIGVz1BA9vc9OK89vv2n/Cvhj9oHw58MHlmfxZ4j0+fVbS3tkLxC1iJDuznqN3TIGa9NsbsvMUZQjBFfaOiFu350APvLZ2tkAVXZfUcVRn0JvtSTBEyrbvugnkDP1PbPYVsrkqMHt6UpTd1yT9aAKNpbF5Muc43ADHQHtV9fuj3pBEBTqACiiigAooooAKKKKACiiigAooooAKKKKACiiigAooooAKKRm2jJNRS3SrgBkJJAxnk0ALcXHkYJBI9qzNQ1kiAyxp5gjJLFQWC4HIyOCfTnFcR+0X+0T4R/Z58CHxB4y1my0zT4jtiUxma4u52+VIoYly0srEkLGoLMfQAkfmL+0z+w3+1L/wUB/bo8N/ErTfFOufB34JQSW8L6JdeIZ7PULeziXMxa2gwEknXIILkpv5PGKAPu34nftsz+K/HWo+Avg/osHxH8faTILfWJVmJ8PeFJT/yz1G8QMgnUc/ZYw03dhGrKWk+Cf7E50vx9F43+Jus3nxH+IOWMV9dQlNM0ncD8tjaElYtvAEjfOcdq7/9nHQ/h58PvDR8JeAH8OW2kaHCoj0rSJYStrGxPzFUOSTjDM3LFSSScmvULSNUUKpUhAF+UbenbigDM0C0ltvPdlnQzENtLAhSOOMdM9TXhv7e37NEv7UnhbRfCr2VzLp9xDqaS3iOFOlTyWMotbgZ6Olx5ZDdVr6LRNpPuc017UPKHJOcY6DkUAfDnwb/AGZviloX7VPwo8d+NrKLU9b0vQNStPFOo6fIGt4ZZAohjj3YYoQNxGOCSOlfbWn2LqrPKSZWJBOAMgOxH6YqwbFSc5O4HIbgkfnUkMQhQKO3tigBY02KBknFLRRQAUUUUAFFFFABRRRQAUUUUAFFFFABRRRQAUUUUAFFFFAATioriYRRs24ZAJwe9Onfy4mYnhQSfyrzT9oz412X7P3w11jxfq0OoXdno8G8W1nbvcXN1KQdsMcSAs0jHAHReaAOqvvHdhBrltpMuoWKanfQPc29m06CaaJdu+VVJBZEJGTXz18Q/wBtjVfH/ji88D/BHw/a+PPFtruh1DV5nkh8N+HHztJnuQD9okBB/cQ/NlcM6Zwfx9f9jv8Abv8A+CjH7ey/G3UfBOs+AvDcd0trb6Zr2oLoiHR3YeZbRqCXKSIMPjDEM3Nfvf8ABn4deH/hd4QsPD/h/RdO0PStMRY7eytYwkUGYx0wBliMknqQTnnNAHj3wS/Ylg8LeO4PHXxB1l/iN8T41Ltrt9AsdvorHA2abag7LeMcjcVMpBHz9czf8FLPBfi3xf8AsTfEzTPAy358T3Wl7IRaO0Nw0IYGeOJ1yfOaIPtIBJYgc19J/Zl3ZxnIx1JFZ+v2McsUbOkr7G6Lzxjvn/PagD4Zt9MsviX+1l+zxc/CBLOG18HaVqC+M3tYspa2EtpbLDY3+xVKXTXAZlWT97GY5SVCyZP3To0rTNM3IRiCn7wOrDAwQB0HbnriuK8NfA3w94f+IOoeKtM0e30jWNW2HUbi0j8qTUCilUMuOGYKSNxGT3JwK76ztxEDtUIpHyr02igCcLg55paKKACiiigAooooAKKKKACiiigAooooAKKKKACiiigAooooAKKKKACiiigAIzUUdlHFyq7SRjIyCfxqWigCEadCCx8tMscscZLfX1/GiKwigcMq4I3Y5JxuOT+tTUUAFIVyc0tFADfLGQe4pwGKKKACiiigAooooAKKKKACiiigAooooAKKKKACiiigAooooAKKKKACiiigD//Z\"></p><p><img src=\"http://www.magogenie.com/assets/tinymce/jscripts/tiny_mce/plugins/tiny_mce_wiris/integration/showimage.php?formula=f56752af6b14e80159ccc7de1100cb5b.png\" data-mathml=\"«math xmlns=¨http://www.w3.org/1998/Math/MathML¨»«mi»M«/mi»«mo»§#160;«/mo»«mi»i«/mi»«mi»s«/mi»«mo»§#160;«/mo»«mi»p«/mi»«mi»o«/mi»«mi»i«/mi»«mi»n«/mi»«mi»t«/mi»«mo»§#160;«/mo»«mi»o«/mi»«mi»n«/mi»«mo»§#160;«/mo»«mi»r«/mi»«mi»a«/mi»«mi»y«/mi»«mo»§#160;«/mo»«menclose notation=¨top¨»«mi»O«/mi»«mi»P«/mi»«/menclose»«/math»\" class=\"Wirisformula\" alt=\"M space i s space p o i n t space o n space r a y space top enclose O P end enclose\" align=\"middle\"><br></p>",
                        "type":exercises.SINGLE_SELECTION,
                        "all_answers": ["Yes", "No", "Rice!"],
                        "correct_answer": "Rice!",
                    },
                    {
<<<<<<< HEAD
                        "id": "123456",
                        "question": "Solve: $$(111^{x+1}\\times111^\\frac14)\div111^\\frac12=111^3$$",
=======
                        "id": "ccdcc",
                        "question": "Solve this: $$(111^{x+1}\\times111^\\frac14)\\div111^\\frac12=111^3$$",
>>>>>>> 37ed34a0
                        "type":exercises.SINGLE_SELECTION,
                        "all_answers": ["Yes", "No", "Rice!"],
                        "correct_answer": "Rice!",
                    },
                ],
            },
        ]
    },
]

def construct_channel(**kwargs):

    channel = ChannelNode(
        source_domain="learningequality.org",
        source_id="testing-ricecooker-channel",
        title="Testing Ricecooker Channel",
        thumbnail="https://upload.wikimedia.org/wikipedia/commons/thumb/5/50/Banaue_Philippines_Banaue-Rice-Terraces-01.jpg/640px-Banaue_Philippines_Banaue-Rice-Terraces-01.jpg",
    )

    _build_tree(channel, SAMPLE_TREE)
    raise_for_invalid_channel(channel)

    return channel


def _build_tree(node, sourcetree):

    for child_source_node in sourcetree:
        try:
            main_file = child_source_node['files'][0] if 'files' in child_source_node else {}
            kind = nodes.guess_content_kind(path=main_file.get('path'), web_video_data=main_file.get('youtube_id') or main_file.get('web_url'), questions=child_source_node.get("questions"))
        except UnknownContentKindError:
            continue

        if kind == content_kinds.TOPIC:
            child_node = nodes.TopicNode(
                source_id=child_source_node["id"],
                title=child_source_node["title"],
                author=child_source_node.get("author"),
                description=child_source_node.get("description"),
            )
            node.add_child(child_node)

            source_tree_children = child_source_node.get("children", [])

            _build_tree(child_node, source_tree_children)

        elif kind == content_kinds.VIDEO:
            child_node = Video(
                source_id=child_source_node["id"],
                title=child_source_node["title"],
                author=child_source_node.get("author"),
                description=child_source_node.get("description"),
                license=child_source_node.get("license"),

                # video-specific data
                derive_thumbnail=True,

                # audio and video shared data
                thumbnail=child_source_node.get("thumbnail"),
            )
            add_files(child_node, child_source_node.get("files") or [])
            node.add_child(child_node)

        elif kind == content_kinds.AUDIO:
            child_node = Audio(
                source_id=child_source_node["id"],
                title=child_source_node["title"],
                author=child_source_node.get("author"),
                description=child_source_node.get("description"),
                license=child_source_node.get("license"),
            )
            add_files(child_node, child_source_node.get("files") or [])
            node.add_child(child_node)

        elif kind == content_kinds.DOCUMENT:
            child_node = Document(
                source_id=child_source_node["id"],
                title=child_source_node["title"],
                author=child_source_node.get("author"),
                description=child_source_node.get("description"),
                license=child_source_node.get("license"),
            )
            add_files(child_node, child_source_node.get("files") or [])
            node.add_child(child_node)

        elif kind == content_kinds.EXERCISE:
            child_node = Exercise(
                source_id=child_source_node["id"],
                title=child_source_node["title"],
                author=child_source_node.get("author"),
                description=child_source_node.get("description"),
                exercise_data={}, # Just set to default
                license=child_source_node.get("license"),
            )
            add_files(child_node, child_source_node.get("files") or [])
            for q in child_source_node.get("questions"):
                question = create_question(q)
                child_node.add_question(question)
            node.add_child(child_node)

        elif kind == content_kinds.HTML5:
            child_node = HTML5App(
                source_id=child_source_node["id"],
                title=child_source_node["title"],
                author=child_source_node.get("author"),
                description=child_source_node.get("description"),
                license=child_source_node.get("license"),
            )
            add_files(child_node, child_source_node.get("files") or [])
            node.add_child(child_node)

        else:                   # unknown content file format
            continue

    return node

def add_files(node, file_list):
    for f in file_list:
        file_type = files.guess_file_type(node.kind, filepath=f.get('path'), youtube_id=f.get('youtube_id'), web_url=f.get('web_url'), encoding=f.get('encoding'))

        if file_type == files.FileTypes.AUDIO_FILE:
            node.add_file(files.AudioFile(path=f['path'], language=f.get('language')))
        elif file_type == files.FileTypes.THUMBNAIL:
            node.add_file(files.ThumbnailFile(path=f['path']))
        elif file_type == files.FileTypes.DOCUMENT_FILE:
            node.add_file(files.DocumentFile(path=f['path'], language=f.get('language')))
        elif file_type == files.FileTypes.HTML_ZIP_FILE:
            node.add_file(files.HTMLZipFile(path=f['path'], language=f.get('language')))
        elif file_type == files.FileTypes.VIDEO_FILE:
            node.add_file(files.VideoFile(path=f['path'], language=f.get('language'), ffmpeg_settings=f.get('ffmpeg_settings')))
        elif file_type == files.FileTypes.SUBTITLE_FILE:
            node.add_file(files.SubtitleFile(path=f['path'], language=f['language']))
        elif file_type == files.FileTypes.BASE64_FILE:
            node.add_file(files.Base64ImageFile(encoding=f['encoding']))
        elif file_type == files.FileTypes.WEB_VIDEO_FILE:
            node.add_file(files.WebVideoFile(web_url=f['web_url'], high_resolution=f.get('high_resolution')))
        elif file_type == files.FileTypes.YOUTUBE_VIDEO_FILE:
            node.add_file(files.YouTubeVideoFile(youtube_id=f['youtube_id'], high_resolution=f.get('high_resolution')))
        else:
            raise UnknownFileTypeError("Unrecognized file type '{0}'".format(f['path']))


def create_question(raw_question):

    if raw_question["type"] == exercises.MULTIPLE_SELECTION:
        return questions.MultipleSelectQuestion(
            id=raw_question["id"],
            question=raw_question["question"],
            correct_answers=raw_question["correct_answers"],
            all_answers=raw_question["all_answers"],
            hints=raw_question.get("hints"),
        )
    if raw_question["type"] == exercises.SINGLE_SELECTION:
        return questions.SingleSelectQuestion(
            id=raw_question["id"],
            question=raw_question["question"],
            correct_answer=raw_question["correct_answer"],
            all_answers=raw_question["all_answers"],
            hints=raw_question.get("hints"),
        )
    if raw_question["type"] == exercises.INPUT_QUESTION:
        return questions.InputQuestion(
            id=raw_question["id"],
            question=raw_question["question"],
            answers=raw_question["answers"],
            hints=raw_question.get("hints"),
        )
    if raw_question["type"] == exercises.FREE_RESPONSE:
        return questions.FreeResponseQuestion(
            id=raw_question["id"],
            question=raw_question["question"],
            hints=raw_question.get("hints"),
        )
    if raw_question["type"] == exercises.PERSEUS_QUESTION:
        return questions.PerseusQuestion(
            id=raw_question["id"],
            raw_data=raw_question["item_data"],
        )
    else:
        raise UnknownQuestionTypeError("Unrecognized question type '{0}': accepted types are {1}".format(raw_question["type"], [key for key, value in exercises.question_choices]))<|MERGE_RESOLUTION|>--- conflicted
+++ resolved
@@ -28,7 +28,6 @@
                     }
                 ],
             },
-<<<<<<< HEAD
             {
                 "title": "TEST SUBTITLES",
                 "id": "7cafe6",
@@ -69,13 +68,6 @@
                 ],
             },
         ]
-=======
-            # {
-            #     "path": "C:/users/jordan/Videos/testfolder/captions.vtt",
-            #     "language": "1",
-            # }
-        ],
->>>>>>> 37ed34a0
     },
     {
         "title": "Rice 101",
@@ -248,13 +240,8 @@
                         "correct_answer": "Rice!",
                     },
                     {
-<<<<<<< HEAD
                         "id": "123456",
                         "question": "Solve: $$(111^{x+1}\\times111^\\frac14)\div111^\\frac12=111^3$$",
-=======
-                        "id": "ccdcc",
-                        "question": "Solve this: $$(111^{x+1}\\times111^\\frac14)\\div111^\\frac12=111^3$$",
->>>>>>> 37ed34a0
                         "type":exercises.SINGLE_SELECTION,
                         "all_answers": ["Yes", "No", "Rice!"],
                         "correct_answer": "Rice!",
