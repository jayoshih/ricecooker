# Question models for exercises

import uuid
import json
import re
import copy
import sys
from bs4 import BeautifulSoup
from le_utils.constants import content_kinds,file_formats, format_presets, licenses, exercises
from .. import config
from ..exceptions import UnknownQuestionTypeError, InvalidQuestionException
from .files import ExerciseImageFile, ExerciseGraphieFile, ExerciseBase64ImageFile
from pressurecooker.encodings import get_base64_encoding

WEB_GRAPHIE_URL_REGEX = r'web\+graphie:([^\)]+)'
FILE_REGEX = r'!\[([^\]]+)?\]\(([^\)]+)\)'
IMG_REGEX = r'<\s*img[^>]+>'
IMG_SRC_REGEX = r'\ssrc\s*=\"([^"]+)\"'
IMG_ALT_REGEX = r'\salt\s*=\"([^"]+)\"'

class BaseQuestion:
    """ Base model representing exercise questions

        Questions are used to assess learner's understanding

        Attributes:
            id (str): question's unique id
            question (str): question text
            question_type (str): what kind of question is this
            answers ([{'answer':str, 'correct':bool}]): answers to question
            hints (str or [str]): optional hints on how to answer question
            raw_data (str): raw data for perseus file
    """
    def __init__(self, id, question, question_type, answers=None, hints=None, raw_data=""):
        self.question = question
        self.question_type = question_type
        self.files=[]
        self.answers = answers if answers is not None else []
        self.hints = [] if hints is None else [hints] if isinstance(hints,str) else hints
        self.raw_data = raw_data
        self.source_id=id
        self.id = uuid.uuid5(uuid.NAMESPACE_DNS, id)

    def to_dict(self):
        """ to_dict: puts data in format CC expects
            Args: None
            Returns: dict of node's data
        """
        return {
            "assessment_id": self.id.hex,
            "type": self.question_type,
            "files": [f.to_dict() for f in filter(lambda x: x and x.filename, self.files)],
            "question": self.question,
            "hints": json.dumps(self.hints, ensure_ascii=False),
            "answers": json.dumps(self.answers, ensure_ascii=False),
            "raw_data": self.raw_data,
        }

    def create_answer(self, answer, correct=True):
        """ create_answer: Put answer in standard format
            Args:
                answer (str): text of answer
                correct (bool): indicates if answer is correct
            Returns: dict of formatted answer
        """
        return {"answer": str(answer), "correct":correct}

    def process_question(self):
        """ process_question: Parse data that needs to have image strings processed
            Args: None
            Returns: list of all downloaded files
        """
        # Process question
        self.question, question_files = self.set_images(self.question)

        # Process answers
        answers = []
        answer_files = []
        for answer in self.answers:
            processed_string, afiles = self.set_images(answer['answer'])
            answers += [{"answer": processed_string, "correct": answer['correct']}]
            answer_files += afiles
        self.answers = answers

        # Process hints
        hints = []
        hint_files = []
        for hint in self.hints:
            processed_string, hfiles = self.set_images(hint)
            hints += [{"hint": processed_string}]
            hint_files += hfiles
        self.hints = hints

        self.files += question_files + answer_files + hint_files
        return [f.filename for f in self.files]

    def set_images(self, text):
        """ set_images: Replace image strings with downloaded image checksums
            Args:
                text (str): text to parse for image strings
            Returns:string with checksums in place of image strings and
                list of files that were downloaded from string
        """
        # Set up return values and regex
        file_list = []
        processed_string = self.parse_html(text)
        reg = re.compile(FILE_REGEX, flags=re.IGNORECASE)
        matches = reg.findall(processed_string)

        # Parse all matches
        for match in matches:
            file_result = self.set_image(match[1])
            if file_result[0] != "":
                replacement, new_files = file_result
                processed_string = processed_string.replace(match[1], replacement)
                file_list += new_files
        return processed_string, file_list

    def parse_html(self, text):
        """ parse_html: Properly formats any img tags that might be in content
            Args:
                text (str): text to parse
            Returns: string with properly formatted images
        """
        bs = BeautifulSoup(text, "html5lib")
        file_reg = re.compile(FILE_REGEX, flags=re.IGNORECASE)
        tags = bs.findAll('img')

        for tag in tags:
            # Look for src attribute, remove formatting if added to image
            src_text = tag.get("src") or ""
            formatted_src_match = file_reg.search(src_text)
            src_text = formatted_src_match.group(2) if formatted_src_match else src_text

            alt_text = tag.get("alt") or ""
            tag.replaceWith("![{alt}]({src})".format(alt=alt_text, src=src_text))
        return str(bs)

    def set_image(self, text):
        """ set_image: Replace image string with downloaded image checksum
            Args:
                text (str): text to parse for image strings
            Returns:string with checksums in place of image strings and
                list of files that were downloaded from string
        """
        # Make sure image hasn't already been replaced
        if exercises.CONTENT_STORAGE_PLACEHOLDER in text:
            return text, []

        # Set up return values and regex
        graphie_reg = re.compile(WEB_GRAPHIE_URL_REGEX, flags=re.IGNORECASE)
        graphie_match = graphie_reg.match(text)
<<<<<<< HEAD
        exercise_file = None

=======
        result=None
        replacement = None
        title="Question {0}".format(self.source_id)
>>>>>>> 92c00993
        # If it is a web+graphie, download svg and json files,
        # Otherwise, download like other files
        if graphie_match:
            text = graphie_match.group().replace("web+graphie:", "")
            exercise_file = ExerciseGraphieFile(text)
        elif get_base64_encoding(text):
            exercise_file = ExerciseBase64ImageFile(text)
        else:
            exercise_file = ExerciseImageFile(text)
        exercise_file.assessment_item = self
        filename = exercise_file.process_file()

        text = text.replace(text, exercises.CONTENT_STORAGE_FORMAT.format(exercise_file.get_replacement_str()))
        return text, [exercise_file]

    def validate(self):
        """ validate: Makes sure question is valid
            Args: None
            Returns: boolean indicating if question is valid
        """
        assert self.id is not None, "Assumption Failed: Question must have an id"
        assert isinstance(self.question, str) or self.question is None, "Assumption Failed: Question must be a string"
        assert isinstance(self.question_type, str), "Assumption Failed: Question type must be a string"
        assert isinstance(self.answers, list), "Assumption Failed: Answers must be a list"
        assert isinstance(self.hints, list), "Assumption Failed: Hints must be a list"
        for a in self.answers:
            assert isinstance(a, dict), "Assumption Failed: Answer in answer list is not a dict"
        for h in self.hints:
            assert isinstance(h, str), "Assumption Failed: Hint in hint list is not a string"
        return True


class PerseusQuestion(BaseQuestion):
    """ Model representing perseus questions

        Perseus questions have already been formatted to the
        .perseus format and can therefore be created with just
        raw data (no need to parse the data)

        Attributes:
            id (str): question's unique id
            raw_data (str): pre-formatted perseus question
            images ({key:str, ...}): a dict mapping image string to replace to path to image
    """

    def __init__(self, id, raw_data):
        raw_data = raw_data if isinstance(raw_data, str) else json.dumps(raw_data)
        super(PerseusQuestion, self).__init__(id, "", exercises.PERSEUS_QUESTION, [], [], raw_data)

    def validate(self):
        """ validate: Makes sure perseus question is valid
            Args: None
            Returns: boolean indicating if perseus question is valid
        """
        try:
            assert self.question == "", "Assumption Failed: Perseus question should not have a question"
            assert self.question_type == exercises.PERSEUS_QUESTION, "Assumption Failed: Question should be perseus type"
            assert self.answers == [], "Assumption Failed: Answer list should be empty for perseus question"
            assert self.hints == [], "Assumption Failed: Hint list should be empty for perseus question"
            return super(PerseusQuestion, self).validate()
        except AssertionError as ae:
            raise InvalidQuestionException("Invalid question: {0}".format(self.__dict__))

    def process_question(self):
        """ process_question: Parse data that needs to have image strings processed
            Args: None
            Returns: list of all downloaded files
        """
        image_files=[]
        image_data = json.loads(self.raw_data)

        # Process question
        if 'question' in image_data and 'images' in image_data['question']:
            image_data['question']['images'], qfiles = self.process_image_field(image_data['question'])
            image_files += qfiles

        # Process hints
        if 'hints' in image_data:
            for hint in image_data['hints']:
                if 'images' in hint:
                    hint['images'], hfiles = self.process_image_field(hint)
                    image_files += hfiles

        # Process answers
        if 'answers' in image_data:
            for answer in image_data['answers']:
                if 'images' in answer:
                    answer['images'], afiles = self.process_image_field(answer)
                    image_files += afiles

        # Process raw data
        self.raw_data = json.dumps(image_data, ensure_ascii=False)
        self.raw_data, data_files = super(PerseusQuestion, self).set_images(self.raw_data)

        # Return all files
        self.files += image_files + data_files
        return [f.filename for f in self.files]

    def process_image_field(self, data):
        """ process_image_field: Specifically process perseus question image field
            Args:
                data (dict): data that contains 'images' field
            Returns: list of all downloaded files
        """
        files = []

        new_data = copy.deepcopy(data['images'])
        for k, v in data['images'].items():
            new_key, fs = self.set_image(k)
            files += fs
            new_data[new_key] = new_data.pop(k)
        return new_data, files


class MultipleSelectQuestion(BaseQuestion):
    """ Model representing multiple select questions

        Multiple select questions have a set of answers for
        the learner to select. There can be multiple answers for
        a question (e.g. Which of the following are prime numbers?
        A. 1, B. 2, C. 3, D. 4)

        Attributes:
            id (str): question's unique id
            question (str): question text
            correct_answers ([str]): list of correct answers
            all_answers ([str]): list of all possible answers
            hint (str): optional hint on how to answer question
            images ({key:str, ...}): a dict mapping image placeholder names to path to image
    """

    def __init__(self, id, question, correct_answers, all_answers, hints=None):
        hints = [] if hints is None else hints

        # Put answers into standard format
        set_all_answers = set(all_answers)
        all_answers += [answer for answer in correct_answers if answer not in set_all_answers]
        answers = [self.create_answer(answer, answer in correct_answers) for answer in all_answers]
        if len(answers) == 0:
            answers = [self.create_answer('No answers provided.')]
            config.LOGGER.warning("\tWARNING: Question {id} does not have any answers (set to default)".format(id=id))
        super(MultipleSelectQuestion, self).__init__(id, question, exercises.MULTIPLE_SELECTION, answers, hints)

    def validate(self):
        """ validate: Makes sure multiple selection question is valid
            Args: None
            Returns: boolean indicating if multiple selection question is valid
        """
        try:
            assert self.question_type == exercises.MULTIPLE_SELECTION, "Assumption Failed: Question should be multiple selection type"
            assert len(self.answers) > 0, "Assumption Failed: Multiple selection question should have answers"
            for a in self.answers:
                assert 'answer' in a and isinstance(a['answer'], str), "Assumption Failed: Answer in answer list is not a string"
                assert 'correct' in a and isinstance(a['correct'], bool), "Assumption Failed: Correct indicator is not a boolean in answer list"
            for h in self.hints:
                assert isinstance(h, str), "Assumption Failed: Hint in hint list is not a string"
            return super(MultipleSelectQuestion, self).validate()
        except AssertionError as ae:
            raise InvalidQuestionException("Invalid question: {0}".format(self.__dict__))


class SingleSelectQuestion(BaseQuestion):
    """ Model representing single select questions

        Single select questions have a set of answers for
        with only one correct answer. (e.g. How many degrees are in a right angle?
        A. 45, B. 90, C. 180, D. None of the above)

        Attributes:
            id (str): question's unique id
            question (str): question text
            correct_answer (str): correct answer
            all_answers ([str]): list of all possible answers
            hint (str): optional hint on how to answer question
    """
    def __init__(self, id, question, correct_answer, all_answers, hints=None):
        hints = [] if hints is None else hints

        # Put answers into standard format
        if correct_answer not in all_answers:
            all_answers += [correct_answer]
        answers = [self.create_answer(answer, answer==correct_answer) for answer in all_answers]
        if len(answers) == 0:
            answers = [self.create_answer('No answers provided.')]
            config.LOGGER.warning("\tWARNING: Question {id} does not have any answers (set to default)".format(id=id))
        super(SingleSelectQuestion, self).__init__(id, question, exercises.SINGLE_SELECTION, answers, hints)

    def validate(self):
        """ validate: Makes sure single selection question is valid
            Args: None
            Returns: boolean indicating if single selection question is valid
        """
        try:
            assert self.question_type == exercises.SINGLE_SELECTION, "Assumption Failed: Question should be single selection type"
            assert len(self.answers) > 0, "Assumption Failed: Multiple selection question should have answers"
            correct_answers = 0
            for a in self.answers:
                assert 'answer' in a and isinstance(a['answer'], str), "Assumption Failed: Answer in answer list is not a string"
                assert 'correct' in a and isinstance(a['correct'], bool), "Assumption Failed: Correct indicator is not a boolean in answer list"
                correct_answers += 1 if a['correct'] else 0
            assert correct_answers == 1, "Assumption Failed: Single selection question should have only one correct answer"
            for h in self.hints:
                assert isinstance(h, str), "Assumption Failed: Hint in hint list is not a string"
            return super(SingleSelectQuestion, self).validate()
        except AssertionError as ae:
            raise InvalidQuestionException("Invalid question: {0}".format(self.__dict__))


class FreeResponseQuestion(BaseQuestion):
    """ Model representing free response questions

        Free response questions are open-ended questions
        that have no set answer (e.g. Prove that the sum of
        every triangle's angles is 360 degrees.)

        Attributes:
            id (str): question's unique id
            question (str): question text
            hint (str): optional hint on how to answer question
    """
    def __init__(self, id, question, hints=None):
        hints = [] if hints is None else hints
        super(FreeResponseQuestion, self).__init__(id, question, exercises.FREE_RESPONSE, [], hints)

    def validate(self):
        """ validate: Makes sure free response question is valid
            Args: None
            Returns: boolean indicating if free response question is valid
        """
        try:
            assert self.question_type == exercises.FREE_RESPONSE, "Assumption Failed: Question should be free response type"
            for h in self.hints:
                assert isinstance(h, str), "Assumption Failed: Hint in hint list is not a string"
            assert self.answers == [], "Assumption Failed: Free response question should not have defined answers"
            return super(FreeResponseQuestion, self).validate()
        except AssertionError as ae:
            raise InvalidQuestionException("Invalid question: {0}".format(self.__dict__))


class InputQuestion(BaseQuestion):
    """ Model representing input questions

        Input questions are questions that have one or more
        answers (e.g. Name a factor of 10. ____)

        Attributes:
            id (str): question's unique id
            question (str): question text
            answers ([{'answer':str, 'hint':str}]): answers to question
            hint (str): optional hint on how to answer question
            images ({key:str, ...}): a dict mapping image placeholder names to path to image
    """
    def __init__(self, id, question, answers, hints=None):
        hints = [] if hints is None else hints
        answers = [self.create_answer(answer) for answer in answers]
        if len(answers) == 0:
            answers = [self.create_answer('No answers provided.')]
            config.LOGGER.warning("\tWARNING: Question {id} does not have any answers (set to default)".format(id=id))
        super(InputQuestion, self).__init__(id, question, exercises.INPUT_QUESTION, answers, hints)

    def validate(self):
        """ validate: Makes sure input question is valid
            Args: None
            Returns: boolean indicating if input question is valid
        """
        try:
            assert self.question_type == exercises.INPUT_QUESTION, "Assumption Failed: Question should be input answer type"
            assert len(self.answers) > 0, "Assumption Failed: Multiple selection question should have answers"
            for a in self.answers:
                assert 'answer' in a and isinstance(a['answer'], str), "Assumption Failed: Answer in answer list is not a string"
            for h in self.hints:
                assert isinstance(h, str), "Assumption Failed: Hint in hint list is not a string"
            return super(InputQuestion, self).validate()
        except AssertionError as ae:
            raise InvalidQuestionException("Invalid question: {0}".format(self.__dict__))<|MERGE_RESOLUTION|>--- conflicted
+++ resolved
@@ -150,14 +150,7 @@
         # Set up return values and regex
         graphie_reg = re.compile(WEB_GRAPHIE_URL_REGEX, flags=re.IGNORECASE)
         graphie_match = graphie_reg.match(text)
-<<<<<<< HEAD
         exercise_file = None
-
-=======
-        result=None
-        replacement = None
-        title="Question {0}".format(self.source_id)
->>>>>>> 92c00993
         # If it is a web+graphie, download svg and json files,
         # Otherwise, download like other files
         if graphie_match:
