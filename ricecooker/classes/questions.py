--- conflicted
+++ resolved
@@ -30,7 +30,7 @@
         self.answers = answers if answers is not None else []
         self.hints = [] if hints is None else [hints] if isinstance(hints,str) else hints
         self.raw_data = raw_data
-        self.original_id = id
+        self.original_id=id
         self.id = uuid.uuid5(uuid.NAMESPACE_DNS, id)
 
     def to_dict(self):
@@ -102,33 +102,12 @@
 
         # Parse all matches
         for match in matches:
-<<<<<<< HEAD
             file_result=self.set_image(match[1], downloader)
             if file_result[0]=="":
                 return "", []
             replacement, new_files = file_result
             processed_string = processed_string.replace(match[1], replacement)
             file_list += new_files
-=======
-            # If it is a web+graphie, download svg and json files,
-            # Otherwise, download like other files
-            graphie_match = graphie_reg.match(match[1])
-            if graphie_match:
-                link = graphie_match.group().replace("web+graphie:", "")
-                graphie_result = downloader.download_graphie(link, "Question {0}".format(self.original_id))
-                if not graphie_result:
-                    return "", []
-                filename, svg_filename, json_filename =graphie_result
-                processed_string = processed_string.replace(link, exercises.CONTENT_STORAGE_FORMAT.format(filename))
-                file_list += [svg_filename, json_filename]
-            else:
-                file_result = downloader.download_file(match[1], "Question {0}".format(self.original_id), preset=format_presets.EXERCISE_IMAGE, default_ext=".{}".format(file_formats.PNG))
-                if not file_result:
-                    return "", []
-                filename = file_result
-                processed_string = processed_string.replace(match[1], exercises.CONTENT_STORAGE_FORMAT.format(filename))
-                file_list += [filename]
->>>>>>> 82032569
         return processed_string, file_list
 
     def set_image(self, text, downloader):
@@ -146,7 +125,7 @@
         title="Question {0}".format(self.original_id)
         # If it is a web+graphie, download svg and json files,
         # Otherwise, download like other files
-        if graphie_match is not None:
+        if graphie_match:
             text = graphie_match.group().replace("web+graphie:", "")
             result = downloader.download_graphie(text, title)
         else:
@@ -154,7 +133,7 @@
         if not result:
             return "", []
         replacement = result['filename']
-        if graphie_match is not None:
+        if graphie_match:
             replacement = result['original_filename']
         text = text.replace(text, exercises.CONTENT_STORAGE_FORMAT.format(replacement))
         return text, [result]
@@ -257,40 +236,6 @@
             new_data[new_key] = new_data.pop(k)
         return new_data, files
 
-<<<<<<< HEAD
-=======
-    def set_image(self, text, downloader):
-        """ set_images: Replace image strings with downloaded image checksums
-            Args:
-                text (str): text to parse for image strings
-                downloader (DownloadManager): download manager to download images
-            Returns:string with checksums in place of image strings and
-                list of files that were downloaded from string
-        """
-        # Set up return values and regex
-        file_list = []
-        graphie_reg = re.compile(WEB_GRAPHIE_URL_REGEX, flags=re.IGNORECASE)
-        graphie_match = graphie_reg.match(text)
-        # If it is a web+graphie, download svg and json files,
-        # Otherwise, download like other files
-        if graphie_match:
-            link = graphie_match.group().replace("web+graphie:", "")
-            graphie_result = downloader.download_graphie(link, "Question {0}".format(self.original_id))
-            if not graphie_result:
-                return "", []
-            filename, svg_filename, json_filename = graphie_result
-            text = text.replace(link, exercises.CONTENT_STORAGE_FORMAT.format(filename))
-            file_list += [svg_filename, json_filename]
-        else:
-            result = downloader.download_file(text, "Question {0}".format(self.original_id), preset=format_presets.EXERCISE_IMAGE, default_ext=".{}".format(file_formats.PNG))
-            if not result:
-                return "", []
-            filename = result
-            text = text.replace(text, exercises.CONTENT_STORAGE_FORMAT.format(filename))
-            file_list += [filename]
-        return text, file_list
-
->>>>>>> 82032569
 class MultipleSelectQuestion(BaseQuestion):
     """ Model representing multiple select questions
 
