# Node models to represent channel's tree

import uuid
import json
import zipfile
import sys
import zipfile
from le_utils.constants import content_kinds,file_formats, format_presets, licenses, exercises
from ..exceptions import InvalidNodeException, InvalidFormatException
from ..managers import DownloadManager

def guess_content_kind(files, questions=None):
    """ guess_content_kind: determines what kind the content is
        Args:
            files (str or list): files associated with content
        Returns: string indicating node's kind
    """
    # Get files and questions into readable format
    files = [files] if isinstance(files, str) else files
    questions = [questions] if isinstance(questions, str) else questions

    # If there are any questions, return exercise
    if questions is not None and len(questions) > 0:
        return content_kinds.EXERCISE

    # See if any files match a content kind
    elif files is not None and len(files) > 0:
        for f in files:
            ext = f.rsplit('/', 1)[-1].split(".")[-1].lower()
            if ext in content_kinds.MAPPING:
                return content_kinds.MAPPING[ext]
        raise InvalidFormatException("Invalid file type: Allowed formats are {0}".format([key for key, value in content_kinds.MAPPING.items()]))

    # If there are no files/questions, return topic
    else:
        return content_kinds.TOPIC


class Node(object):
    """ Node: model to represent all nodes in the tree """
    def __init__(self):
        self.children = []

    def __str__(self):
        pass

    def to_dict(self):
        """ to_dict: puts data in format CC expects
            Args: None
            Returns: dict of channel data
        """
        pass

    def add_child(self, node):
        """ add_child: Adds child node to node
            Args: node to add as child
            Returns: None
        """
        assert isinstance(node, Node), "Child node must be a subclass of Node"
        self.children += [node]

    def count(self):
        """ count: get number of nodes in tree
            Args: None
            Returns: int
        """
        total = len(self.children)
        for child in self.children:
            total += child.count()
        return total

    def print_tree(self, indent=1):
        """ print_tree: prints out structure of tree
            Args: indent (int): What level of indentation at which to start printing
            Returns: None
        """
        sys.stderr.write("\n{indent}{data}".format(indent="   " * indent, data=str(self)))
        for child in self.children:
            child.print_tree(indent + 1)

    def test_tree(self):
        """ test_tree: validate all nodes in this tree
            Args: None
            Returns: boolean indicating if tree is valid
        """
        self.validate()
        for child in self.children:
            assert child.test_tree()
        return True

    def validate(self):
        """ validate: Makes sure node is valid
            Args: None
            Returns: boolean indicating if node is valid
        """
        assert self.id is not None, "Assumption Failed: Node must have an id"
        assert isinstance(self.title, str), "Assumption Failed: Node title is not a string"
        assert isinstance(self.description, str) or self.description is None, "Assumption Failed: Node description is not a string"
        assert isinstance(self.children, list), "Assumption Failed: Node children is not a list"
        return True


class Channel(Node):
    """ Model representing the channel you are creating

        Used to store metadata on channel that is being created

        Attributes:
            channel_id (str): channel's unique id
            domain (str): who is providing the content (e.g. learningequality.org)
            title (str): name of channel
            description (str): description of the channel (optional)
            thumbnail (str): file path or url of channel's thumbnail (optional)
    """
    def __init__(self, channel_id, domain, title, description=None, thumbnail=None):
        # Map parameters to model variables
        self.domain = domain
        self.id = uuid.uuid3(uuid.NAMESPACE_DNS, uuid.uuid5(uuid.NAMESPACE_DNS, channel_id).hex)
        self.title = title
        self.description = "" if description is None else description
        self.thumbnail = thumbnail

        # Add data to be used in next steps
        self._internal_domain = uuid.uuid5(uuid.NAMESPACE_DNS, self.domain)
        self.content_id = uuid.uuid5(self._internal_domain, self.id.hex)
        self.node_id = uuid.uuid5(self.id, self.content_id.hex)

        super(Channel, self).__init__()

    def __str__(self):
        count = self.count()
        metadata = "{0} {1}".format(count, "descendant" if count == 1 else "descendants")
        return "{title} ({kind}): {metadata}".format(title=self.title, kind=self.__class__.__name__, metadata=metadata)

    def to_dict(self):
        """ to_dict: puts data in format CC expects
            Args: None
            Returns: dict of channel data
        """
        return {
            "id": self.id.hex,
            "name": self.title,
            "thumbnail": self.thumbnail,
            "description": self.description[:400] if self.description is not None else "",
        }

    def validate(self):
        """ validate: Makes sure channel is valid
            Args: None
            Returns: boolean indicating if channel is valid
        """
        try:
            assert isinstance(self.domain, str)
            assert isinstance(self.thumbnail, str) or self.thumbnail is None
            return super(Channel, self).validate()
        except AssertionError as ae:
            raise InvalidNodeException("Invalid channel ({}): {} - {}".format(ae.args[0], self.title, self.__dict__))


class ContentNode(Node):
    """ Model representing the content nodes in the channel's tree

        Base model for different content node kinds (topic, video, exercise, etc.)

        Attributes:
            id (str): content's original id
            title (str): content's title
            description (str): description of content (optional)
            author (str): who created the content (optional)
            license (str): content's license based on le_utils.constants.licenses (optional)
            files (str or list): content's associated file(s)
            thumbnail (str): local path or url to thumbnail image (optional)
    """
    def __init__(self, *args, **kwargs):
        # Map parameters to model variables
        assert isinstance(args[0], basestring), "id must be a string"
        self.id = args[0]
        self.original_id = args[0]
        self.title = args[1]
        self.description = kwargs.get('description') or ""
        self.author = kwargs.get('author') or ""
        self.license = kwargs.get('license')

        # Set files into list format (adding thumbnail if provided)
        files = kwargs.get('files') or []
        self.files = [files] if isinstance(files, str) else files
        self.thumbnail = kwargs.get('thumbnail')

        # Set any possible exercise data to standard format
        self.questions = kwargs.get('questions') or []
        self.extra_fields = kwargs.get('extra_fields') or {}
        super(ContentNode, self).__init__()

    def __str__(self):
        count = self.count()
        metadata = "{0} {1}".format(count, "descendant" if count == 1 else "descendants")
        return "{title} ({kind}): {metadata}".format(title=self.title, kind=self.__class__.__name__, metadata=metadata)

    def to_dict(self):
        """ to_dict: puts data in format CC expects
            Args: None
            Returns: dict of node's data
        """
        return {
            "title": self.title,
            "description": self.description[:400],
            "node_id": self.node_id.hex,
            "content_id": self.content_id.hex,
            "author": self.author,
            "files" : self.files,
            "kind": self.kind,
            "license": self.license,
            "questions": self.questions,
            "extra_fields": json.dumps(self.extra_fields),
        }

    def set_ids(self, domain, parent_id):
        """ set_ids: sets ids to be used in building tree
            Args:
                domain (uuid): uuid of channel domain
                parent_id (uuid): parent node's node_id
            Returns: None
        """
        self.content_id = uuid.uuid5(domain, str(self.id))
        self.node_id = uuid.uuid5(parent_id, self.content_id.hex)

    def validate(self):
        """ validate: Makes sure content node is valid
            Args: None
            Returns: boolean indicating if content node is valid
        """
        assert isinstance(self.author, str) , "Assumption Failed: Author is not a string"
        assert isinstance(self.license, str) or self.license is None, "Assumption Failed: License is not a string or empty"
        assert isinstance(self.files, list), "Assumption Failed: Files is not a list"
        assert isinstance(self.questions, list), "Assumption Failed: Questions is not a list"
        assert isinstance(self.extra_fields, dict), "Assumption Failed: Extra fields is not a dict"
        return super(ContentNode, self).validate()


class Topic(ContentNode):
    """ Model representing channel topics

        Topic nodes are used to add organization to the channel's content

        Attributes:
            id (str): content's original id
            title (str): content's title
            description (str): description of content (optional)
            author (str): who created the content (optional)
    """
    def __init__(self, id, title, description="", author="", thumbnail=None):
        self.kind = content_kinds.TOPIC
        super(Topic, self).__init__(id, title, description=description, author=author, thumbnail=thumbnail)

    def __str__(self):
        count = self.count()
        metadata = "{0} {1}".format(count, "descendant" if count == 1 else "descendants")
        return "{title} ({kind}): {metadata}".format(title=self.title, kind=self.__class__.__name__, metadata=metadata)

    def validate(self):
        """ validate: Makes sure topic is valid
            Args: None
            Returns: boolean indicating if topic is valid
        """
        try:
            assert self.kind == content_kinds.TOPIC, "Assumption Failed: Node is supposed to be a topic"
            assert self.questions == [], "Assumption Failed: Topic nodes should not have questions"
            assert self.files == [], "Assumption Failed: Topic nodes should not have files"
            assert self.extra_fields == {}, "Assumption Failed: Node should have empty extra_fields"
            return super(Topic, self).validate()
        except AssertionError as ae:
            raise InvalidNodeException("Invalid node ({}): {} - {}".format(ae.args[0], self.title, self.__dict__))


class Video(ContentNode):
    """ Model representing videos in channel

        Videos must be mp4 format

        Attributes:
            id (str): content's original id
            title (str): content's title
            files (str or list): content's associated file(s)
            author (str): who created the content (optional)
            description (str): description of content (optional)
            transcode_to_lower_resolutions (bool): indicates whether to extract lower resolution (optional)
            derive_thumbnail (bool): indicates whether to derive thumbnail from video (optional)
            preset (str): default preset for files (optional)
            subtitle (str): path or url to file's subtitles (optional)
            license (str): content's license based on le_utils.constants.licenses (optional)
            thumbnail (str): local path or url to thumbnail image (optional)
    """
    default_preset = format_presets.VIDEO_HIGH_RES
    def __init__(self, id, title, files, author="", description="", transcode_to_lower_resolutions=False, derive_thumbnail=False, license=None, subtitle=None, preset=None, thumbnail=None):
        self.kind = content_kinds.VIDEO
        # If no preset is given, set to default
        if preset is not None:
            self.default_preset = preset

        # Transcode video to lower resoution
        if transcode_to_lower_resolutions:
            self.transcode_to_lower_resolutions()

        # Derive thumbnail from video
        if derive_thumbnail:
            thumbnail = self.derive_thumbnail()

        super(Video, self).__init__(id, title, description=description, author=author, license=license, files=files, thumbnail=thumbnail)

    def __str__(self):
        metadata = "{0} {1}".format(len(self.files), "file" if len(self.files) == 1 else "files")
        return "{title} ({kind}): {metadata}".format(title=self.title, kind=self.__class__.__name__, metadata=metadata)

    def derive_thumbnail(self):
        """ derive_thumbnail: derive video's thumbnail
            Args: None
            Returns: None
        """
        pass

    def transcode_to_lower_resolutions(self):
        """ transcode_to_lower_resolutions: transcode video to lower resolution
            Args: None
            Returns: None
        """
        pass

    def validate(self):
        """ validate: Makes sure video is valid
            Args: None
            Returns: boolean indicating if video is valid
        """
        try:
            assert self.kind == content_kinds.VIDEO, "Assumption Failed: Node should be a video"
            assert self.questions == [], "Assumption Failed: Video should not have questions"
            assert len(self.files) > 0, "Assumption Failed: Video must have at least one video file"

            # Check if there are any .mp4 files
            files_valid = False
            for f in self.files:
                files_valid = files_valid or file_formats.MP4 in f
            assert files_valid , "Assumption Failed: Video should have at least one .mp4 file"

            return super(Video, self).validate()
        except AssertionError as ae:
            raise InvalidNodeException("Invalid node ({}): {} - {}".format(ae.args[0], self.title, self.__dict__))


class Audio(ContentNode):
    """ Model representing audio content in channel

        Audio can be in either mp3 or wav format

        Attributes:
            id (str): content's original id
            title (str): content's title
            files (str or list): content's associated file(s)
            author (str): who created the content (optional)
            description (str): description of content (optional)
            subtitle (str): path or url to file's subtitles (optional)
            license (str): content's license based on le_utils.constants.licenses (optional)
            thumbnail (str): local path or url to thumbnail image (optional)
    """

    default_preset = format_presets.AUDIO
    def __init__(self, id, title, files, author="", description="", license=None, subtitle=None, thumbnail=None):
        self.kind = content_kinds.AUDIO
        super(Audio, self).__init__(id, title, description=description, author=author, license=license, files=files, thumbnail=thumbnail)

    def __str__(self):
        metadata = "{0} {1}".format(len(self.files), "file" if len(self.files) == 1 else "files")
        return "{title} ({kind}): {metadata}".format(title=self.title, kind=self.__class__.__name__, metadata=metadata)

    def validate(self):
        """ validate: Makes sure audio is valid
            Args: None
            Returns: boolean indicating if audio is valid
        """
        try:
            assert self.kind == content_kinds.AUDIO, "Assumption Failed: Node should be audio"
            assert self.questions == [], "Assumption Failed: Audio should not have questions"
            assert len(self.files) > 0, "Assumption Failed: Audio should have at least one file"

            # Check if there are any .mp3 or .wav files
            files_valid = False
            for f in self.files:
                files_valid = files_valid or file_formats.MP3  in f or file_formats.WAV  in f
            assert files_valid, "Assumption Failed: Audio should have at least one .mp3 or .wav file"

            return super(Audio, self).validate()
        except AssertionError as ae:
            raise InvalidNodeException("Invalid node ({}): {} - {}".format(ae.args[0], self.title, self.__dict__))


class Document(ContentNode):
    """ Model representing documents in channel

        Documents must be pdf format

        Attributes:
            id (str): content's original id
            title (str): content's title
            files (str or list): content's associated file(s)
            author (str): who created the content (optional)
            description (str): description of content (optional)
            license (str): content's license based on le_utils.constants.licenses (optional)
            thumbnail (str): local path or url to thumbnail image (optional)
    """
    default_preset = format_presets.DOCUMENT
    def __init__(self, id, title, files, author="", description="", license=None, thumbnail=None):
        self.kind = content_kinds.DOCUMENT
        super(Document, self).__init__(id, title, description=description, author=author, license=license, files=files, thumbnail=thumbnail)

    def __str__(self):
        metadata = "{0} {1}".format(len(self.files), "file" if len(self.files) == 1 else "files")
        return "{title} ({kind}): {metadata}".format(title=self.title, kind=self.__class__.__name__, metadata=metadata)

    def validate(self):
        """ validate: Makes sure document is valid
            Args: None
            Returns: boolean indicating if document is valid
        """
        try:
            assert self.kind == content_kinds.DOCUMENT, "Assumption Failed: Node should be a document"
            assert self.questions == [], "Assumption Failed: Document should not have questions"
            assert len(self.files) > 0, "Assumption Failed: Document should have at least one file"

            # Check if there are any .pdf files
            files_valid = False
            for f in self.files:
                files_valid = files_valid or file_formats.PDF
            assert files_valid, "Assumption Failed: Document should have at least one .pdf file"

            return super(Document, self).validate()
        except AssertionError as ae:
            raise InvalidNodeException("Invalid node ({}): {} - {}".format(ae.args[0], self.title, self.__dict__))


class Exercise(ContentNode):
    """ Model representing exercises in channel

        Exercises are sets of questions to assess learners'
        understanding of the content

        Attributes:
            id (str): content's original id
            title (str): content's title
            files (str or list): content's associated file(s)
            author (str): who created the content (optional)
            description (str): description of content (optional)
            license (str): content's license based on le_utils.constants.licenses (optional)
            exercise_data ({mastery_model:str, randomize:bool, m:int, n:int}): data on mastery requirements (optional)
            thumbnail (str): local path or url to thumbnail image (optional)
    """
    default_preset = format_presets.EXERCISE
    def __init__(self, id, title, files, author="", description="", license=None, exercise_data=None, thumbnail=None):
        self.kind = content_kinds.EXERCISE
        self.questions = []
        files = [] if files is None else files

        # Set mastery model defaults if none provided
        exercise_data = {} if exercise_data is None else exercise_data
        exercise_data.update({
            'mastery_model': exercise_data.get('mastery_model') or exercises.M_OF_N,
            'randomize': exercise_data.get('randomize') or True,
        })

        super(Exercise, self).__init__(id, title, description=description, author=author, license=license, files=files, questions=self.questions, extra_fields=exercise_data,thumbnail=thumbnail)

    def __str__(self):
        metadata = "{0} {1}".format(len(self.questions), "question" if len(self.questions) == 1 else "questions")
        return "{title} ({kind}): {metadata}".format(title=self.title, kind=self.__class__.__name__, metadata=metadata)

    def add_question(self, question):
        """ add_question: adds question to question list
            Args: question to add to list
            Returns: None
        """
        self.questions += [question]

    def process_questions(self, downloader):
        """ process_questions: goes through question fields and replaces image strings
            Args: DownloadManager to download images
            Returns: None
        """
        for question in self.questions:
            question.process_question(downloader)

        # Update mastery model if parameters were not provided
        if self.extra_fields['mastery_model'] == exercises.M_OF_N:
            if 'n' not in self.extra_fields:
                self.extra_fields.update({'n':self.extra_fields.get('m') or max(len(self.questions), 1)})
            if 'm' not in self.extra_fields:
                self.extra_fields.update({'m':self.extra_fields.get('n') or max(len(self.questions), 1)})

    def to_dict(self):
        """ to_dict: puts data in format CC expects
            Args: None
            Returns: dict of node's data
        """
        return {
            "title": self.title,
            "description": self.description[:400],
            "node_id": self.node_id.hex,
            "content_id": self.content_id.hex,
            "author": self.author,
            "files" : self.files,
            "kind": self.kind,
            "license": self.license,
            "questions": [question.to_dict() for question in self.questions],
            "extra_fields": json.dumps(self.extra_fields),
        }

    def validate(self):
        """ validate: Makes sure exercise is valid
            Args: None
            Returns: boolean indicating if exercise is valid
        """
        try:
            assert self.kind == content_kinds.EXERCISE, "Assumption Failed: Node should be an exercise"
            assert "mastery_model" in self.extra_fields, "Assumption Failed: Exercise must have a mastery model in extra_fields"

            # Check if there are any .perseus files
            files_valid = len(self.files) == 0
            for f in self.files:
                files_valid = files_valid or file_formats.PERSEUS
            assert files_valid , "Assumption Failed: Exercise does not have a .perseus file attached"

            # Check if questions are correct
            questions_valid = True
            for q in self.questions:
                questions_valid = questions_valid and q.validate()
            assert questions_valid, "Assumption Failed: Exercise does not have a question"

            return super(Exercise, self).validate()
        except AssertionError as ae:
<<<<<<< HEAD
            raise InvalidNodeException("Invalid node ({}): {} - {}".format(ae.args[0], self.title, self.__dict__))


class HTML5App(ContentNode):
    """ Model representing a zipped HTML5 application

        The zip file must contain a file called index.html, which will be the first page loaded.
        All links (e.g. href and src) must be relative URLs, pointing to other files in the zip.
=======
            raise InvalidNodeException("Invalid node: {0} - {1}".format(self.title, self.__dict__))

class HTML(ContentNode):
    """ Model representing html5 content in channel

        HTML must be in zip format with an 'index.html' file at the topmost level
>>>>>>> 636ed72c

        Attributes:
            id (str): content's original id
            title (str): content's title
            files (str or list): content's associated file(s)
            author (str): who created the content (optional)
            description (str): description of content (optional)
            license (str): content's license based on le_utils.constants.licenses (optional)
            thumbnail (str): local path or url to thumbnail image (optional)
    """
<<<<<<< HEAD
    default_preset = format_presets.HTML5_ZIP
    def __init__(self, id, title, files, author="", description="", license=None, thumbnail=None):
        self.kind = content_kinds.HTML5
        files = [] if files is None else files

        super(HTML5App, self).__init__(id, title, description=description, author=author, license=license, files=files, thumbnail=thumbnail)

    def __str__(self):
        return "{title} ({kind})".format(title=self.title, kind=self.__class__.__name__)

    def validate(self):
        """ validate: Makes sure HTML5 app is valid
            Args: None
            Returns: boolean indicating if HTML5 app is valid
        """
        try:
            assert self.kind == content_kinds.HTML5, "Assumption Failed: Node should be an HTML5 app"
            assert len(self.files) == 1, "Assumption Failed: HTML5 app should have exactly one zip file"

            # TODO: check that zip file contains index.html file
            # with zipfile.ZipFile(zipped_path) as zf:


            return super(HTML5App, self).validate()
        except AssertionError as ae:
            raise InvalidNodeException("Invalid node ({}): {} - {}".format(ae.args[0], self.title, self.__dict__))
=======

    default_preset = format_presets.HTML5_ZIP
    def __init__(self, id, title, files, author="", description="", license=None, thumbnail=None):
        self.kind = content_kinds.HTML5
        super(HTML, self).__init__(id, title, description=description, author=author, license=license, files=files, thumbnail=thumbnail)

    def __str__(self):
        metadata = "{0} {1}".format(len(self.files), "file" if len(self.files) == 1 else "files")
        return "{title} ({kind}): {metadata}".format(title=self.title, kind=self.__class__.__name__, metadata=metadata)

    def validate(self):
        """ validate: Makes sure audio is valid
            Args: None
            Returns: boolean indicating if audio is valid
        """
        try:
            assert self.kind == content_kinds.HTML5, "Assumption Failed: Node should be html"
            assert self.questions == [], "Assumption Failed: HTML should not have questions"
            assert len(self.files) > 0, "Assumption Failed: HTML should have at least one file"

            # Check if there are any .zip files
            files_valid = len(self.files) == 0
            for f in self.files:
                if file_formats.HTML5 in f:
                    files_valid = True

                    # make sure index.html exists
                    with zipfile.ZipFile(f) as zf:
                        try:
                            info = zf.getinfo('index.html')
                        except KeyError:
                            assert False, "Assumption Failed: HTML zip must have an `index.html` file at topmost level"


            assert files_valid , "Assumption Failed: HTML does not have a .zip file attached"


            return super(HTML, self).validate()
        except AssertionError as ae:
            raise InvalidNodeException("Invalid node: {0} - {1}".format(self.title, self.__dict__))
>>>>>>> 636ed72c
<|MERGE_RESOLUTION|>--- conflicted
+++ resolved
@@ -4,7 +4,6 @@
 import json
 import zipfile
 import sys
-import zipfile
 from le_utils.constants import content_kinds,file_formats, format_presets, licenses, exercises
 from ..exceptions import InvalidNodeException, InvalidFormatException
 from ..managers import DownloadManager
@@ -534,7 +533,6 @@
 
             return super(Exercise, self).validate()
         except AssertionError as ae:
-<<<<<<< HEAD
             raise InvalidNodeException("Invalid node ({}): {} - {}".format(ae.args[0], self.title, self.__dict__))
 
 
@@ -543,14 +541,6 @@
 
         The zip file must contain a file called index.html, which will be the first page loaded.
         All links (e.g. href and src) must be relative URLs, pointing to other files in the zip.
-=======
-            raise InvalidNodeException("Invalid node: {0} - {1}".format(self.title, self.__dict__))
-
-class HTML(ContentNode):
-    """ Model representing html5 content in channel
-
-        HTML must be in zip format with an 'index.html' file at the topmost level
->>>>>>> 636ed72c
 
         Attributes:
             id (str): content's original id
@@ -561,8 +551,9 @@
             license (str): content's license based on le_utils.constants.licenses (optional)
             thumbnail (str): local path or url to thumbnail image (optional)
     """
-<<<<<<< HEAD
+
     default_preset = format_presets.HTML5_ZIP
+
     def __init__(self, id, title, files, author="", description="", license=None, thumbnail=None):
         self.kind = content_kinds.HTML5
         files = [] if files is None else files
@@ -579,41 +570,13 @@
         """
         try:
             assert self.kind == content_kinds.HTML5, "Assumption Failed: Node should be an HTML5 app"
-            assert len(self.files) == 1, "Assumption Failed: HTML5 app should have exactly one zip file"
-
-            # TODO: check that zip file contains index.html file
-            # with zipfile.ZipFile(zipped_path) as zf:
-
-
-            return super(HTML5App, self).validate()
-        except AssertionError as ae:
-            raise InvalidNodeException("Invalid node ({}): {} - {}".format(ae.args[0], self.title, self.__dict__))
-=======
-
-    default_preset = format_presets.HTML5_ZIP
-    def __init__(self, id, title, files, author="", description="", license=None, thumbnail=None):
-        self.kind = content_kinds.HTML5
-        super(HTML, self).__init__(id, title, description=description, author=author, license=license, files=files, thumbnail=thumbnail)
-
-    def __str__(self):
-        metadata = "{0} {1}".format(len(self.files), "file" if len(self.files) == 1 else "files")
-        return "{title} ({kind}): {metadata}".format(title=self.title, kind=self.__class__.__name__, metadata=metadata)
-
-    def validate(self):
-        """ validate: Makes sure audio is valid
-            Args: None
-            Returns: boolean indicating if audio is valid
-        """
-        try:
-            assert self.kind == content_kinds.HTML5, "Assumption Failed: Node should be html"
             assert self.questions == [], "Assumption Failed: HTML should not have questions"
-            assert len(self.files) > 0, "Assumption Failed: HTML should have at least one file"
 
             # Check if there are any .zip files
-            files_valid = len(self.files) == 0
+            zip_file_found = False
             for f in self.files:
-                if file_formats.HTML5 in f:
-                    files_valid = True
+                if f.endswith("." + file_formats.HTML5):
+                    zip_file_found = True
 
                     # make sure index.html exists
                     with zipfile.ZipFile(f) as zf:
@@ -622,11 +585,9 @@
                         except KeyError:
                             assert False, "Assumption Failed: HTML zip must have an `index.html` file at topmost level"
 
-
-            assert files_valid , "Assumption Failed: HTML does not have a .zip file attached"
-
-
-            return super(HTML, self).validate()
-        except AssertionError as ae:
-            raise InvalidNodeException("Invalid node: {0} - {1}".format(self.title, self.__dict__))
->>>>>>> 636ed72c
+            assert zip_file_found, "Assumption Failed: HTML does not have a .zip file attached"
+
+            return super(HTML5App, self).validate()
+
+        except AssertionError as ae:
+            raise InvalidNodeException("Invalid node ({}): {} - {}".format(ae.args[0], self.title, self.__dict__))