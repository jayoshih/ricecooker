# Node models to represent channel's tree

import uuid
import json
import zipfile
import sys
from le_utils.constants import content_kinds,file_formats, format_presets, licenses, exercises
from ..exceptions import InvalidNodeException, InvalidFormatException
from ..managers.downloader import DownloadManager
from .. import config

def guess_content_kind(files, questions=None):
    """ guess_content_kind: determines what kind the content is
        Args:
            files (str or list): files associated with content
        Returns: string indicating node's kind
    """
    # Get files and questions into readable format
    files = [files] if isinstance(files, str) else files
    questions = [questions] if isinstance(questions, str) else questions

    # If there are any questions, return exercise
    if questions is not None and len(questions) > 0:
        return content_kinds.EXERCISE

    # See if any files match a content kind
    elif files is not None and len(files) > 0:
        for f in files:
            ext = f.rsplit('/', 1)[-1].split(".")[-1].lower()
            if ext in content_kinds.MAPPING:
                return content_kinds.MAPPING[ext]
        raise InvalidFormatException("Invalid file type: Allowed formats are {0}".format([key for key, value in content_kinds.MAPPING.items()]))

    # If there are no files/questions, return topic
    else:
        return content_kinds.TOPIC


class Node(object):
    """ Node: model to represent all nodes in the tree """
    def __init__(self):
        self.children = []
        self.files = []
        self.parent = None
        self.node_id = None
        self.content_id = None

    def __str__(self):
        pass

    def to_dict(self):
        """ to_dict: puts data in format CC expects
            Args: None
            Returns: dict of channel data
        """
        pass

    def add_child(self, node):
        """ add_child: Adds child node to node
            Args: node to add as child
            Returns: None
        """
        assert isinstance(node, Node), "Child node must be a subclass of Node"
        node.parent = self
        self.children += [node]

    def add_file(self, file_to_add):
        """ add_file: Add to node's associated files
            Args: file_to_add (File): file model to add to node
            Returns: None
        """
        file_to_add.node = self
        self.files.append(file_to_add)

    def process_files(self):
        """ process_files: Process node's files
            Args: None
            Returns: None
        """
        downloaded = []
        for f in self.files:
            downloaded.append(f.process_file())
        return downloaded

    def count(self):
        """ count: get number of nodes in tree
            Args: None
            Returns: int
        """
        total = len(self.children)
        for child in self.children:
            total += child.count()
        return total

    def print_tree(self, indent=2):
        """ print_tree: prints out structure of tree
            Args: indent (int): What level of indentation at which to start printing
            Returns: None
        """
        config.LOGGER.info("{indent}{data}".format(indent="   " * indent, data=str(self)))
        for child in self.children:
            child.print_tree(indent + 1)

    def test_tree(self):
        """ test_tree: validate all nodes in this tree
            Args: None
            Returns: boolean indicating if tree is valid
        """
        self.validate()
        for child in self.children:
            assert child.test_tree()
        return True

    def validate(self):
        """ validate: Makes sure node is valid
            Args: None
            Returns: boolean indicating if node is valid
        """
        assert self.source_id is not None, "Assumption Failed: Node must have an id"
        assert isinstance(self.title, str), "Assumption Failed: Node title is not a string"
        assert isinstance(self.description, str) or self.description is None, "Assumption Failed: Node description is not a string"
        assert isinstance(self.children, list), "Assumption Failed: Node children is not a list"
        for f in self.files:
            f.validate()
        return True


class ChannelNode(Node):
    """ Model representing the channel you are creating

        Used to store metadata on channel that is being created

        Attributes:
            source_id (str): channel's unique id
            source_domain (str): who is providing the content (e.g. learningequality.org)
            title (str): name of channel
            description (str): description of the channel (optional)
            thumbnail (str): file path or url of channel's thumbnail (optional)
    """
    thumbnail_preset = format_presets.CHANNEL_THUMBNAIL
    kind = "Channel"
    def __init__(self, source_id, source_domain, title, description=None, thumbnail=None):
        # Map parameters to model variables
        self.source_domain = source_domain
        self.source_id = source_id
        self.title = title
        self.description = description or ""
        self.files = []

        if thumbnail and isinstance(thumbnail, str):
            from .files import ThumbnailFile
            channel_thumbnail = ThumbnailFile(path=thumbnail)
            self.add_file(channel_thumbnail)

        # Add data to be used in next steps
        self.domain_ns = uuid.uuid5(uuid.NAMESPACE_DNS, self.source_domain)
        self.id = uuid.uuid5(self.domain_ns, channel_id)

        super(ChannelNode, self).__init__()

    def get_domain_namespace(self):
        return uuid.uuid5(uuid.NAMESPACE_DNS, self.source_domain)

    def get_content_id(self):
        return uuid.uuid5(self.get_domain_namespace(), self.get_node_id().hex)

    def get_node_id(self):
        return uuid.uuid5(self.get_domain_namespace(), self.source_id)

    def __str__(self):
        count = self.count()
        metadata = "{0} {1}".format(count, "descendant" if count == 1 else "descendants")
        return "{title} ({kind}): {metadata}".format(title=self.title, kind=self.__class__.__name__, metadata=metadata)

    def to_dict(self):
        """ to_dict: puts data in format CC expects
            Args: None
            Returns: dict of channel data
        """
        return {
            "id": self.get_node_id().hex,
            "name": self.title,
            "thumbnail": self.files[0].filename if len(self.files) > 0 else None,
            "description": self.description if self.description is not None else "",
        }

    def validate(self):
        """ validate: Makes sure channel is valid
            Args: None
            Returns: boolean indicating if channel is valid
        """
        try:
            assert isinstance(self.source_domain, str), "Channel domain must be a string"
            return super(ChannelNode, self).validate()
        except AssertionError as ae:
            raise InvalidNodeException("Invalid channel ({}): {} - {}".format(ae.args[0], self.title, self.__dict__))


class ContentNode(Node):
    """ Model representing the content nodes in the channel's tree

        Base model for different content node kinds (topic, video, exercise, etc.)

        Attributes:
            id (str): content's original id
            title (str): content's title
            description (str): description of content (optional)
            author (str): who created the content (optional)
            license (str): content's license based on le_utils.constants.licenses (optional)
            thumbnail (str): local path or url to thumbnail image (optional)
    """
    def __init__(self, source_id, title, description="", author="", thumbnail=None, license=None, questions=None, extra_fields=None, domain_ns=None):
        # Map parameters to model variables
        assert isinstance(source_id, str), "source_id must be a string"
        self.source_id = source_id
        self.title = title
        self.description = description or ""
        self.author = author or ""
        self.license = license
        self.domain_ns = domain_ns

        # Set files into list format (adding thumbnail if provided)
        self.files = []
        # Set any possible exercise data to standard format
        self.questions = questions or []
        self.extra_fields = extra_fields or {}
        super(ContentNode, self).__init__()

    def __str__(self):
        count = self.count()
        metadata = "{0} {1}".format(count, "descendant" if count == 1 else "descendants")
        return "{title} ({kind}): {metadata}".format(title=self.title, kind=self.__class__.__name__, metadata=metadata)

    def get_domain_namespace(self):
        if not self.domain_ns:
            self.domain_ns = self.parent.get_domain_namespace()
        return self.domain_ns

    def get_content_id(self):
        if not self.content_id:
            self.content_id = uuid.uuid5(self.get_domain_namespace(), self.source_id)
        return self.content_id

    def get_node_id(self):
        assert self.parent, "Parent not found: node id must be calculated based on parent"
        if not self.node_id:
            self.node_id = uuid.uuid5(self.parent.get_node_id(), self.get_content_id().hex)
        return self.node_id

    def to_dict(self):
        """ to_dict: puts data in format CC expects
            Args: None
            Returns: dict of node's data
        """
        return {
            "title": self.title,
            "description": self.description,
            "node_id": self.get_node_id().hex,
            "content_id": self.get_content_id().hex,
            "author": self.author,
            "files" : [f.to_dict() for f in filter(lambda x: x and x.filename, self.files)], # Filter out failed downloads
            "kind": self.kind,
            "license": self.license,
            "questions": [question.to_dict() for question in self.questions],
            "extra_fields": json.dumps(self.extra_fields),
        }

    def validate(self):
        """ validate: Makes sure content node is valid
            Args: None
            Returns: boolean indicating if content node is valid
        """
        assert isinstance(self.author, str) , "Assumption Failed: Author is not a string"
        assert isinstance(self.license, str) or self.license is None, "Assumption Failed: License is not a string or empty"
        assert isinstance(self.files, list), "Assumption Failed: Files is not a list"
        assert isinstance(self.questions, list), "Assumption Failed: Questions is not a list"
        assert isinstance(self.extra_fields, dict), "Assumption Failed: Extra fields is not a dict"
        return super(ContentNode, self).validate()


class TopicNode(ContentNode):
    """ Model representing channel topics

        Topic nodes are used to add organization to the channel's content

        Attributes:
            source_id (str): content's original id
            title (str): content's title
            description (str): description of content (optional)
            author (str): who created the content (optional)
    """
    def __init__(self, *args, **kwargs):
        self.kind = content_kinds.TOPIC
        super(TopicNode, self).__init__(*args, **kwargs)

    def __str__(self):
        count = self.count()
        metadata = "{0} {1}".format(count, "descendant" if count == 1 else "descendants")
        return "{title} ({kind}): {metadata}".format(title=self.title, kind=self.__class__.__name__, metadata=metadata)

    def validate(self):
        """ validate: Makes sure topic is valid
            Args: None
            Returns: boolean indicating if topic is valid
        """
        try:
            assert self.kind == content_kinds.TOPIC, "Assumption Failed: Node is supposed to be a topic"
            assert self.questions == [], "Assumption Failed: Topic nodes should not have questions"
            assert self.files == [], "Assumption Failed: Topic nodes should not have files"
            assert self.extra_fields == {}, "Assumption Failed: Node should have empty extra_fields"
            return super(TopicNode, self).validate()
        except AssertionError as ae:
            raise InvalidNodeException("Invalid node ({}): {} - {}".format(ae.args[0], self.title, self.__dict__))


class VideoNode(ContentNode):
    """ Model representing videos in channel

        Videos must be mp4 format

        Attributes:
            source_id (str): content's original id
            title (str): content's title
            files (str or list): content's associated file(s)
            author (str): who created the content (optional)
            description (str): description of content (optional)
            derive_thumbnail (bool): indicates whether to derive thumbnail from video (optional)
            preset (str): default preset for files (optional)
            subtitle (str): path or url to file's subtitles (optional)
            license (str): content's license based on le_utils.constants.licenses (optional)
            thumbnail (str): local path or url to thumbnail image (optional)
    """
<<<<<<< HEAD
    def __init__(self, source_id, title, derive_thumbnail=False, **kwargs):
        self.kind = content_kinds.VIDEO
        self.derive_thumbnail = derive_thumbnail

        super(VideoNode, self).__init__(source_id, title, **kwargs)
=======
    default_preset = format_presets.VIDEO_HIGH_RES
    thumbnail_preset = format_presets.VIDEO_THUMBNAIL
    def __init__(self, source_id, title, preset=None, derive_thumbnail=False, **kwargs):
        self.kind = content_kinds.VIDEO
        self.derive_thumbnail = derive_thumbnail

        # If no preset is given, set to default
        if preset is not None:
            self.default_preset = preset

        super(Video, self).__init__(source_id, title, **kwargs)
>>>>>>> 0fea914d

    def __str__(self):
        metadata = "{0} {1}".format(len(self.files), "file" if len(self.files) == 1 else "files")
        return "{title} ({kind}): {metadata}".format(title=self.title, kind=self.__class__.__name__, metadata=metadata)

<<<<<<< HEAD
    def process_files(self):
        """ download_files: Download video's files
            Args: None
            Returns: None
        """
        from .files import VideoFile, ThumbnailFile, ExtractedVideoThumbnailFile

        downloaded = super(VideoNode, self).process_files()

        try:
            # Extract thumbnail if one hasn't been provided and derive_thumbnail is set
            if self.derive_thumbnail and len(list(filter(lambda f: isinstance(f, ThumbnailFile), self.files))) == 0:
                videos = list(filter(lambda f: isinstance(f, VideoFile), self.files))
                assert len(videos) > 0 and videos[0].filename, "No videos downloaded for this node"

                thumbnail = ExtractedVideoThumbnailFile(config.get_storage_path(videos[0].filename))
                self.add_file(thumbnail)
                downloaded.append(thumbnail.process_file())

        except AssertionError as ae:
            config.LOGGER.warning("\tWARNING: Cannot extract thumbnail ({0})".format(ae))

        return downloaded

=======
>>>>>>> 0fea914d
    def validate(self):
        """ validate: Makes sure video is valid
            Args: None
            Returns: boolean indicating if video is valid
        """
        try:
            assert self.kind == content_kinds.VIDEO, "Assumption Failed: Node should be a video"
            assert self.questions == [], "Assumption Failed: Video should not have questions"
            assert len(self.files) > 0, "Assumption Failed: Video must have at least one video file"

            # Check if there are any .mp4 files
            files_valid = False
            for f in self.files:
                files_valid = files_valid or file_formats.MP4 in f.path
            assert files_valid , "Assumption Failed: Video should have at least one .mp4 file"

            return super(VideoNode, self).validate()
        except AssertionError as ae:
            raise InvalidNodeException("Invalid node ({}): {} - {}".format(ae.args[0], self.title, self.__dict__))


class AudioNode(ContentNode):
    """ Model representing audio content in channel

        Audio can be in either mp3 or wav format

        Attributes:
            source_id (str): content's original id
            title (str): content's title
            files (str or list): content's associated file(s)
            author (str): who created the content (optional)
            description (str): description of content (optional)
            subtitle (str): path or url to file's subtitles (optional)
            license (str): content's license based on le_utils.constants.licenses (optional)
            thumbnail (str): local path or url to thumbnail image (optional)
    """
    def __init__(self, *args, **kwargs):
        self.kind = content_kinds.AUDIO
        super(AudioNode, self).__init__(*args, **kwargs)

    def __str__(self):
        metadata = "{0} {1}".format(len(self.files), "file" if len(self.files) == 1 else "files")
        return "{title} ({kind}): {metadata}".format(title=self.title, kind=self.__class__.__name__, metadata=metadata)

    def validate(self):
        """ validate: Makes sure audio is valid
            Args: None
            Returns: boolean indicating if audio is valid
        """
        try:
            assert self.kind == content_kinds.AUDIO, "Assumption Failed: Node should be audio"
            assert self.questions == [], "Assumption Failed: Audio should not have questions"
            assert len(self.files) > 0, "Assumption Failed: Audio should have at least one file"

            # Check if there are any .mp3 or .wav files
            files_valid = False
            for f in self.files:
                files_valid = files_valid or file_formats.MP3  in f.path or file_formats.WAV  in f.path
            assert files_valid, "Assumption Failed: Audio should have at least one .mp3 or .wav file"

            return super(AudioNode, self).validate()
        except AssertionError as ae:
            raise InvalidNodeException("Invalid node ({}): {} - {}".format(ae.args[0], self.title, self.__dict__))


class DocumentNode(ContentNode):
    """ Model representing documents in channel

        Documents must be pdf format

        Attributes:
            source_id (str): content's original id
            title (str): content's title
            author (str): who created the content (optional)
            description (str): description of content (optional)
            license (str): content's license based on le_utils.constants.licenses (optional)
            thumbnail (str): local path or url to thumbnail image (optional)
    """
    def __init__(self, *args, **kwargs):
        self.kind = content_kinds.DOCUMENT
        super(DocumentNode, self).__init__(*args, **kwargs)

    def __str__(self):
        metadata = "{0} {1}".format(len(self.files), "file" if len(self.files) == 1 else "files")
        return "{title} ({kind}): {metadata}".format(title=self.title, kind=self.__class__.__name__, metadata=metadata)

    def validate(self):
        """ validate: Makes sure document is valid
            Args: None
            Returns: boolean indicating if document is valid
        """
        try:
            assert self.kind == content_kinds.DOCUMENT, "Assumption Failed: Node should be a document"
            assert self.questions == [], "Assumption Failed: Document should not have questions"
            assert len(self.files) > 0, "Assumption Failed: Document should have at least one file"

            # Check if there are any .pdf files
            files_valid = False
            for f in self.files:
                files_valid = files_valid or file_formats.PDF in f.path
            assert files_valid, "Assumption Failed: Document should have at least one .pdf file"

            return super(DocumentNode, self).validate()
        except AssertionError as ae:
            raise InvalidNodeException("Invalid node ({}): {} - {}".format(ae.args[0], self.title, self.__dict__))


class HTML5AppNode(ContentNode):
    """ Model representing a zipped HTML5 application

        The zip file must contain a file called index.html, which will be the first page loaded.
        All links (e.g. href and src) must be relative URLs, pointing to other files in the zip.

        Attributes:
            id (str): content's original id
            title (str): content's title
            files (str or list): content's associated file(s)
            author (str): who created the content (optional)
            description (str): description of content (optional)
            license (str): content's license based on le_utils.constants.licenses (optional)
            thumbnail (str): local path or url to thumbnail image (optional)
    """
    def __init__(self, *args, **kwargs):
        self.kind = content_kinds.HTML5
        super(HTML5AppNode, self).__init__(*args, **kwargs)

    def __str__(self):
        metadata = "{0} {1}".format(len(self.files), "file" if len(self.files) == 1 else "files")
        return "{title} ({kind}): {metadata}".format(title=self.title, kind=self.__class__.__name__, metadata=metadata)

    def validate(self):
        """ validate: Makes sure HTML5 app is valid
            Args: None
            Returns: boolean indicating if HTML5 app is valid
        """
        try:
            assert self.kind == content_kinds.HTML5, "Assumption Failed: Node should be an HTML5 app"
            assert self.questions == [], "Assumption Failed: HTML should not have questions"

            # Check if there are any .zip files
            zip_file_found = False
            for f in self.files:
                if f.path.endswith("." + file_formats.HTML5):
                    zip_file_found = True

                    # make sure index.html exists
                    with zipfile.ZipFile(f.path) as zf:
                        try:
                            info = zf.getinfo('index.html')
                        except KeyError:
                            assert False, "Assumption Failed: HTML zip must have an `index.html` file at topmost level"

            assert zip_file_found, "Assumption Failed: HTML does not have a .zip file attached"

            return super(HTML5AppNode, self).validate()

        except AssertionError as ae:
            raise InvalidNodeException("Invalid node ({}): {} - {}".format(ae.args[0], self.title, self.__dict__))


class ExerciseNode(ContentNode):
    """ Model representing exercises in channel

        Exercises are sets of questions to assess learners'
        understanding of the content

        Attributes:
            source_id (str): content's original id
            title (str): content's title
            files (str or list): content's associated file(s)
            author (str): who created the content (optional)
            description (str): description of content (optional)
            license (str): content's license based on le_utils.constants.licenses (optional)
            exercise_data ({mastery_model:str, randomize:bool, m:int, n:int}): data on mastery requirements (optional)
            thumbnail (str): local path or url to thumbnail image (optional)
    """
    default_preset = format_presets.EXERCISE
<<<<<<< HEAD
=======
    thumbnail_preset = format_presets.EXERCISE_THUMBNAIL
>>>>>>> 0fea914d
    def __init__(self, source_id, title, exercise_data=None, **kwargs):
        self.kind = content_kinds.EXERCISE
        self.questions = []

        # Set mastery model defaults if none provided
        exercise_data = {} if exercise_data is None else exercise_data
        exercise_data.update({
            'mastery_model': exercise_data.get('mastery_model') or exercises.M_OF_N,
            'randomize': exercise_data.get('randomize') or True,
        })

        super(ExerciseNode, self).__init__(source_id, title, questions=self.questions, extra_fields=exercise_data, **kwargs)

    def __str__(self):
        metadata = "{0} {1}".format(len(self.questions), "question" if len(self.questions) == 1 else "questions")
        return "{title} ({kind}): {metadata}".format(title=self.title, kind=self.__class__.__name__, metadata=metadata)

    def add_question(self, question):
        """ add_question: adds question to question list
            Args: question to add to list
            Returns: None
        """
        self.questions += [question]

    def process_files(self):
        """ process_files: goes through question fields and replaces image strings
            Args: None
            Returns: None
        """
        config.LOGGER.info("\t*** Processing images for exercise: {}".format(self.title))
        downloaded = super(ExerciseNode, self).process_files()
        for question in self.questions:
            downloaded += question.process_question()

        # Update mastery model if parameters were not provided
        if self.extra_fields['mastery_model'] == exercises.M_OF_N:
            if 'n' not in self.extra_fields:
                self.extra_fields.update({'n':self.extra_fields.get('m') or max(len(self.questions), 1)})
            if 'm' not in self.extra_fields:
                self.extra_fields.update({'m':self.extra_fields.get('n') or max(len(self.questions), 1)})

        config.LOGGER.info("\t*** Images for {} have been processed".format(self.title))
        return downloaded

    def validate(self):
        """ validate: Makes sure exercise is valid
            Args: None
            Returns: boolean indicating if exercise is valid
        """
        try:
            assert self.kind == content_kinds.EXERCISE, "Assumption Failed: Node should be an exercise"
            assert "mastery_model" in self.extra_fields, "Assumption Failed: Exercise must have a mastery model in extra_fields"

            # Check if questions are correct
            questions_valid = True
            for q in self.questions:
                questions_valid = questions_valid and q.validate()
            assert questions_valid, "Assumption Failed: Exercise does not have a question"
            return super(ExerciseNode, self).validate()
        except AssertionError as ae:
            raise InvalidNodeException("Invalid node ({}): {} - {}".format(ae.args[0], self.title, self.__dict__))<|MERGE_RESOLUTION|>--- conflicted
+++ resolved
@@ -330,31 +330,16 @@
             license (str): content's license based on le_utils.constants.licenses (optional)
             thumbnail (str): local path or url to thumbnail image (optional)
     """
-<<<<<<< HEAD
     def __init__(self, source_id, title, derive_thumbnail=False, **kwargs):
         self.kind = content_kinds.VIDEO
         self.derive_thumbnail = derive_thumbnail
 
         super(VideoNode, self).__init__(source_id, title, **kwargs)
-=======
-    default_preset = format_presets.VIDEO_HIGH_RES
-    thumbnail_preset = format_presets.VIDEO_THUMBNAIL
-    def __init__(self, source_id, title, preset=None, derive_thumbnail=False, **kwargs):
-        self.kind = content_kinds.VIDEO
-        self.derive_thumbnail = derive_thumbnail
-
-        # If no preset is given, set to default
-        if preset is not None:
-            self.default_preset = preset
-
-        super(Video, self).__init__(source_id, title, **kwargs)
->>>>>>> 0fea914d
 
     def __str__(self):
         metadata = "{0} {1}".format(len(self.files), "file" if len(self.files) == 1 else "files")
         return "{title} ({kind}): {metadata}".format(title=self.title, kind=self.__class__.__name__, metadata=metadata)
 
-<<<<<<< HEAD
     def process_files(self):
         """ download_files: Download video's files
             Args: None
@@ -379,8 +364,6 @@
 
         return downloaded
 
-=======
->>>>>>> 0fea914d
     def validate(self):
         """ validate: Makes sure video is valid
             Args: None
@@ -558,10 +541,6 @@
             thumbnail (str): local path or url to thumbnail image (optional)
     """
     default_preset = format_presets.EXERCISE
-<<<<<<< HEAD
-=======
-    thumbnail_preset = format_presets.EXERCISE_THUMBNAIL
->>>>>>> 0fea914d
     def __init__(self, source_id, title, exercise_data=None, **kwargs):
         self.kind = content_kinds.EXERCISE
         self.questions = []
