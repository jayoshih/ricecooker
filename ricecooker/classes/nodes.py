--- conflicted
+++ resolved
@@ -20,27 +20,11 @@
         self.content_id = None
         self.title = title
         self.description = description or ""
-<<<<<<< HEAD
-        self.license = license
-        self.copyright_holder = copyright_holder
-=======
-        self.thumbnail = thumbnail
->>>>>>> a45253c2
 
         for f in files or []:
             self.add_file(f)
 
-<<<<<<< HEAD
         self.set_thumbnail(thumbnail)
-=======
-        # Add thumbnail (create model if it's just a path)
-        if isinstance(self.thumbnail, str):
-            from .files import ThumbnailFile
-            self.thumbnail = ThumbnailFile(path=self.thumbnail)
-
-        if self.thumbnail:
-            self.add_file(self.thumbnail)
->>>>>>> a45253c2
 
     def __str__(self):
         count = self.count()
@@ -298,17 +282,7 @@
             thumbnail (str): local path or url to thumbnail image (optional)
     """
     kind = content_kinds.TOPIC
-<<<<<<< HEAD
-    def __init__(self, *args, **kwargs):
-        self.descendants = []
-        super(TopicNode, self).__init__(*args, **kwargs)
-
-    def __str__(self):
-        count = self.count()
-        metadata = "{0} {1}".format(count, "descendant" if count == 1 else "descendants")
-        return "{title} ({kind}): {metadata}".format(title=self.title, kind=self.__class__.__name__, metadata=metadata)
-=======
->>>>>>> a45253c2
+    descendants = []
 
     def process_files(self):
         """ process_files: Process topic's files
@@ -444,36 +418,23 @@
             Args: None
             Returns: None
         """
-        from .files import VideoFile, ThumbnailFile, ExtractedVideoThumbnailFile, YouTubeVideoFile
+        from .files import VideoFile, ThumbnailFile, ExtractedVideoThumbnailFile, WebVideoFile
 
         downloaded = super(VideoNode, self).process_files()
 
-<<<<<<< HEAD
         try:
             # Extract thumbnail if one hasn't been provided and derive_thumbnail is set
             if self.derive_thumbnail and not any(f for f in self.files if isinstance(f, ThumbnailFile)):
-                videos = [f for f in self.files if isinstance(f, VideoFile)]
-                assert len(videos) > 0 and videos[0].filename, "No videos downloaded for this node"
+                videos = [f for f in self.files if isinstance(f, VideoFile) or isinstance(f, WebVideoFile)]
+                assert len(videos) > 0 and videos[0].filename, "Cannot extract thumbnail (No videos found on node {0})".format(self.source_id)
 
                 self.thumbnail = ExtractedVideoThumbnailFile(config.get_storage_path(videos[0].filename))
                 self.add_file(self.thumbnail)
                 downloaded.append(self.thumbnail.process_file())
 
         except AssertionError as ae:
-            config.LOGGER.warning("\tWARNING: Cannot extract thumbnail ({0})".format(ae))
-
-=======
-        # Extract thumbnail if one hasn't been provided and derive_thumbnail is set
-        if self.derive_thumbnail and any(f for f in self.files if isinstance(f, ThumbnailFile)):
-            videos = list(filter(lambda f: isinstance(f, VideoFile) or isinstance(f, YouTubeVideoFile), self.files))
-
-            if len(videos) > 0 and videos[0].filename:
-                thumbnail = ExtractedVideoThumbnailFile(config.get_storage_path(videos[0].filename))
-                self.add_file(thumbnail)
-                downloaded.append(thumbnail.process_file())
-            else:
-                config.LOGGER.warning("\tWARNING: Cannot extract thumbnail (No videos found on node {0})".format(self.source_id))
->>>>>>> a45253c2
+            config.LOGGER.warning(ae)
+
         return downloaded
 
     def validate(self):
