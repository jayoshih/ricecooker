--- conflicted
+++ resolved
@@ -294,11 +294,6 @@
     def __init__(self, id, title, author="", description="", license=None, files=None, exercise_data=None, thumbnail=None):
         self.kind = content_kinds.EXERCISE
         self.questions = []
-<<<<<<< HEAD
-
-=======
-        
->>>>>>> 256b0452
         files = [] if files is None else files
         exercise_data = {} if exercise_data is None else exercise_data
         super(Exercise, self).__init__(id, title, description=description, author=author, license=license, files=files, questions=self.questions, extra_fields=exercise_data,thumbnail=thumbnail)
