# Node models to represent channel's tree

import uuid
import json
<<<<<<< HEAD
=======
import zipfile
>>>>>>> d018c205
import sys
from le_utils.constants import content_kinds,file_formats, format_presets, licenses, exercises
from ..exceptions import InvalidNodeException, InvalidFormatException
from ..managers import DownloadManager

def guess_content_kind(files, questions=None):
    """ guess_content_kind: determines what kind the content is
        Args:
            files (str or list): files associated with content
        Returns: string indicating node's kind
    """
    # Get files and questions into readable format
    files = [files] if isinstance(files, str) else files
    questions = [questions] if isinstance(questions, str) else questions

    # If there are any questions, return exercise
    if questions is not None and len(questions) > 0:
        return content_kinds.EXERCISE

    # See if any files match a content kind
    elif files is not None and len(files) > 0:
        for f in files:
            ext = f.rsplit('/', 1)[-1].split(".")[-1].lower()
            if ext in content_kinds.MAPPING:
                return content_kinds.MAPPING[ext]
        raise InvalidFormatException("Invalid file type: Allowed formats are {0}".format([key for key, value in content_kinds.MAPPING.items()]))

    # If there are no files/questions, return topic
    else:
        return content_kinds.TOPIC


class Node(object):
    """ Node: model to represent all nodes in the tree """
    def __init__(self):
        self.children = []

    def __str__(self):
        pass

    def to_dict(self):
        """ to_dict: puts data in format CC expects
            Args: None
            Returns: dict of channel data
        """
        pass

    def add_child(self, node):
        """ add_child: Adds child node to node
            Args: node to add as child
            Returns: None
        """
        assert isinstance(node, Node), "Child node must be a subclass of Node"
        self.children += [node]

    def count(self):
        """ count: get number of nodes in tree
            Args: None
            Returns: int
        """
        total = len(self.children)
        for child in self.children:
            total += child.count()
        return total

    def print_tree(self, indent=1):
        """ print_tree: prints out structure of tree
            Args: indent (int): What level of indentation at which to start printing
            Returns: None
        """
        sys.stderr.write("\n{indent}{data}".format(indent="   " * indent, data=str(self)))
        for child in self.children:
            child.print_tree(indent + 1)

    def test_tree(self):
        """ test_tree: validate all nodes in this tree
            Args: None
            Returns: boolean indicating if tree is valid
        """
        self.validate()
        for child in self.children:
            assert child.test_tree()
        return True

    def validate(self):
        """ validate: Makes sure node is valid
            Args: None
            Returns: boolean indicating if node is valid
        """
        assert self.id is not None, "Assumption Failed: Node must have an id"
        assert isinstance(self.title, str), "Assumption Failed: Node title is not a string"
        assert isinstance(self.description, str) or self.description is None, "Assumption Failed: Node description is not a string"
        assert isinstance(self.children, list), "Assumption Failed: Node children is not a list"
        return True


class Channel(Node):
    """ Model representing the channel you are creating

        Used to store metadata on channel that is being created

        Attributes:
            channel_id (str): channel's unique id
            domain (str): who is providing the content (e.g. learningequality.org)
            title (str): name of channel
            description (str): description of the channel (optional)
            thumbnail (str): file path or url of channel's thumbnail (optional)
    """
    def __init__(self, channel_id, domain, title, description=None, thumbnail=None):
        # Map parameters to model variables
        self.domain = domain
        self.id = uuid.uuid3(uuid.NAMESPACE_DNS, uuid.uuid5(uuid.NAMESPACE_DNS, channel_id).hex)
        self.title = title
        self.description = "" if description is None else description
        self.thumbnail = thumbnail

        # Add data to be used in next steps
        self._internal_domain = uuid.uuid5(uuid.NAMESPACE_DNS, self.domain)
        self.content_id = uuid.uuid5(self._internal_domain, self.id.hex)
        self.node_id = uuid.uuid5(self.id, self.content_id.hex)

        super(Channel, self).__init__()

    def __str__(self):
        count = self.count()
        metadata = "{0} {1}".format(count, "descendant" if count == 1 else "descendants")
        return "{title} ({kind}): {metadata}".format(title=self.title, kind=self.__class__.__name__, metadata=metadata)

    def to_dict(self):
        """ to_dict: puts data in format CC expects
            Args: None
            Returns: dict of channel data
        """
        return {
            "id": self.id.hex,
            "name": self.title,
            "thumbnail": self.thumbnail,
<<<<<<< HEAD
            "description": self.description[:400] if self.description is not None else "",
=======
            "description": self.description if self.description is not None else "",
>>>>>>> d018c205
        }

    def validate(self):
        """ validate: Makes sure channel is valid
            Args: None
            Returns: boolean indicating if channel is valid
        """
        try:
            assert isinstance(self.domain, str)
            assert isinstance(self.thumbnail, str) or self.thumbnail is None
            return super(Channel, self).validate()
        except AssertionError as ae:
            raise InvalidNodeException("Invalid channel ({}): {} - {}".format(ae.args[0], self.title, self.__dict__))


class ContentNode(Node):
    """ Model representing the content nodes in the channel's tree

        Base model for different content node kinds (topic, video, exercise, etc.)

        Attributes:
            id (str): content's original id
            title (str): content's title
            description (str): description of content (optional)
            author (str): who created the content (optional)
            license (str): content's license based on le_utils.constants.licenses (optional)
            files (str or list): content's associated file(s)
            thumbnail (str): local path or url to thumbnail image (optional)
    """
    def __init__(self, *args, **kwargs):
        # Map parameters to model variables
        assert isinstance(args[0], basestring), "id must be a string"
        self.id = args[0]
        self.original_id = args[0]
        self.title = args[1]
        self.description = kwargs.get('description') or ""
        self.author = kwargs.get('author') or ""
        self.license = kwargs.get('license')

        # Set files into list format (adding thumbnail if provided)
        files = kwargs.get('files') or []
        self.files = [files] if isinstance(files, str) else files
        self.thumbnail = kwargs.get('thumbnail')

        # Set any possible exercise data to standard format
        self.questions = kwargs.get('questions') or []
        self.extra_fields = kwargs.get('extra_fields') or {}
        super(ContentNode, self).__init__()

    def __str__(self):
        count = self.count()
        metadata = "{0} {1}".format(count, "descendant" if count == 1 else "descendants")
        return "{title} ({kind}): {metadata}".format(title=self.title, kind=self.__class__.__name__, metadata=metadata)

    def to_dict(self):
        """ to_dict: puts data in format CC expects
            Args: None
            Returns: dict of node's data
        """
        return {
            "title": self.title,
            "description": self.description[:400],
            "node_id": self.node_id.hex,
            "content_id": self.content_id.hex,
            "author": self.author,
            "files" : self.files,
            "kind": self.kind,
            "license": self.license,
            "questions": self.questions,
            "extra_fields": json.dumps(self.extra_fields),
        }

    def set_ids(self, domain, parent_id):
        """ set_ids: sets ids to be used in building tree
            Args:
                domain (uuid): uuid of channel domain
                parent_id (uuid): parent node's node_id
            Returns: None
        """
        self.content_id = uuid.uuid5(domain, str(self.id))
        self.node_id = uuid.uuid5(parent_id, self.content_id.hex)

    def validate(self):
        """ validate: Makes sure content node is valid
            Args: None
            Returns: boolean indicating if content node is valid
        """
        assert isinstance(self.author, str) , "Assumption Failed: Author is not a string"
        assert isinstance(self.license, str) or self.license is None, "Assumption Failed: License is not a string or empty"
        assert isinstance(self.files, list), "Assumption Failed: Files is not a list"
        assert isinstance(self.questions, list), "Assumption Failed: Questions is not a list"
        assert isinstance(self.extra_fields, dict), "Assumption Failed: Extra fields is not a dict"
        return super(ContentNode, self).validate()


class Topic(ContentNode):
    """ Model representing channel topics

        Topic nodes are used to add organization to the channel's content

        Attributes:
            id (str): content's original id
            title (str): content's title
            description (str): description of content (optional)
            author (str): who created the content (optional)
    """
    def __init__(self, id, title, description="", author="", thumbnail=None):
        self.kind = content_kinds.TOPIC
        super(Topic, self).__init__(id, title, description=description, author=author, thumbnail=thumbnail)

    def __str__(self):
        count = self.count()
        metadata = "{0} {1}".format(count, "descendant" if count == 1 else "descendants")
        return "{title} ({kind}): {metadata}".format(title=self.title, kind=self.__class__.__name__, metadata=metadata)

    def validate(self):
        """ validate: Makes sure topic is valid
            Args: None
            Returns: boolean indicating if topic is valid
        """
        try:
            assert self.kind == content_kinds.TOPIC, "Assumption Failed: Node is supposed to be a topic"
            assert self.questions == [], "Assumption Failed: Topic nodes should not have questions"
            assert self.files == [], "Assumption Failed: Topic nodes should not have files"
            assert self.extra_fields == {}, "Assumption Failed: Node should have empty extra_fields"
            return super(Topic, self).validate()
        except AssertionError as ae:
            raise InvalidNodeException("Invalid node ({}): {} - {}".format(ae.args[0], self.title, self.__dict__))


class Video(ContentNode):
    """ Model representing videos in channel

        Videos must be mp4 format

        Attributes:
            id (str): content's original id
            title (str): content's title
            files (str or list): content's associated file(s)
            author (str): who created the content (optional)
            description (str): description of content (optional)
            transcode_to_lower_resolutions (bool): indicates whether to extract lower resolution (optional)
            derive_thumbnail (bool): indicates whether to derive thumbnail from video (optional)
            preset (str): default preset for files (optional)
            subtitle (str): path or url to file's subtitles (optional)
            license (str): content's license based on le_utils.constants.licenses (optional)
            thumbnail (str): local path or url to thumbnail image (optional)
    """
    default_preset = format_presets.VIDEO_HIGH_RES
    def __init__(self, id, title, files, author="", description="", transcode_to_lower_resolutions=False, derive_thumbnail=False, license=None, subtitle=None, preset=None, thumbnail=None):
        self.kind = content_kinds.VIDEO
        # If no preset is given, set to default
        if preset is not None:
            self.default_preset = preset

        # Transcode video to lower resoution
        if transcode_to_lower_resolutions:
            self.transcode_to_lower_resolutions()

        # Derive thumbnail from video
        if derive_thumbnail:
            thumbnail = self.derive_thumbnail()

        super(Video, self).__init__(id, title, description=description, author=author, license=license, files=files, thumbnail=thumbnail)

    def __str__(self):
        metadata = "{0} {1}".format(len(self.files), "file" if len(self.files) == 1 else "files")
        return "{title} ({kind}): {metadata}".format(title=self.title, kind=self.__class__.__name__, metadata=metadata)

    def derive_thumbnail(self):
        """ derive_thumbnail: derive video's thumbnail
            Args: None
            Returns: None
        """
        pass

    def transcode_to_lower_resolutions(self):
        """ transcode_to_lower_resolutions: transcode video to lower resolution
            Args: None
            Returns: None
        """
        pass

    def validate(self):
        """ validate: Makes sure video is valid
            Args: None
            Returns: boolean indicating if video is valid
        """
        try:
            assert self.kind == content_kinds.VIDEO, "Assumption Failed: Node should be a video"
            assert self.questions == [], "Assumption Failed: Video should not have questions"
            assert len(self.files) > 0, "Assumption Failed: Video must have at least one video file"

            # Check if there are any .mp4 files
            files_valid = False
            for f in self.files:
                files_valid = files_valid or file_formats.MP4 in f
            assert files_valid , "Assumption Failed: Video should have at least one .mp4 file"

            return super(Video, self).validate()
        except AssertionError as ae:
            raise InvalidNodeException("Invalid node ({}): {} - {}".format(ae.args[0], self.title, self.__dict__))


class Audio(ContentNode):
    """ Model representing audio content in channel

        Audio can be in either mp3 or wav format

        Attributes:
            id (str): content's original id
            title (str): content's title
            files (str or list): content's associated file(s)
            author (str): who created the content (optional)
            description (str): description of content (optional)
            subtitle (str): path or url to file's subtitles (optional)
            license (str): content's license based on le_utils.constants.licenses (optional)
            thumbnail (str): local path or url to thumbnail image (optional)
    """

    default_preset = format_presets.AUDIO
    def __init__(self, id, title, files, author="", description="", license=None, subtitle=None, thumbnail=None):
        self.kind = content_kinds.AUDIO
        super(Audio, self).__init__(id, title, description=description, author=author, license=license, files=files, thumbnail=thumbnail)

    def __str__(self):
        metadata = "{0} {1}".format(len(self.files), "file" if len(self.files) == 1 else "files")
        return "{title} ({kind}): {metadata}".format(title=self.title, kind=self.__class__.__name__, metadata=metadata)

    def validate(self):
        """ validate: Makes sure audio is valid
            Args: None
            Returns: boolean indicating if audio is valid
        """
        try:
            assert self.kind == content_kinds.AUDIO, "Assumption Failed: Node should be audio"
            assert self.questions == [], "Assumption Failed: Audio should not have questions"
            assert len(self.files) > 0, "Assumption Failed: Audio should have at least one file"

            # Check if there are any .mp3 or .wav files
            files_valid = False
            for f in self.files:
                files_valid = files_valid or file_formats.MP3  in f or file_formats.WAV  in f
            assert files_valid, "Assumption Failed: Audio should have at least one .mp3 or .wav file"

            return super(Audio, self).validate()
        except AssertionError as ae:
            raise InvalidNodeException("Invalid node ({}): {} - {}".format(ae.args[0], self.title, self.__dict__))


class Document(ContentNode):
    """ Model representing documents in channel

        Documents must be pdf format

        Attributes:
            id (str): content's original id
            title (str): content's title
            files (str or list): content's associated file(s)
            author (str): who created the content (optional)
            description (str): description of content (optional)
            license (str): content's license based on le_utils.constants.licenses (optional)
            thumbnail (str): local path or url to thumbnail image (optional)
    """
    default_preset = format_presets.DOCUMENT
    def __init__(self, id, title, files, author="", description="", license=None, thumbnail=None):
        self.kind = content_kinds.DOCUMENT
        super(Document, self).__init__(id, title, description=description, author=author, license=license, files=files, thumbnail=thumbnail)

    def __str__(self):
        metadata = "{0} {1}".format(len(self.files), "file" if len(self.files) == 1 else "files")
        return "{title} ({kind}): {metadata}".format(title=self.title, kind=self.__class__.__name__, metadata=metadata)

    def validate(self):
        """ validate: Makes sure document is valid
            Args: None
            Returns: boolean indicating if document is valid
        """
        try:
            assert self.kind == content_kinds.DOCUMENT, "Assumption Failed: Node should be a document"
            assert self.questions == [], "Assumption Failed: Document should not have questions"
            assert len(self.files) > 0, "Assumption Failed: Document should have at least one file"

            # Check if there are any .pdf files
            files_valid = False
            for f in self.files:
                files_valid = files_valid or file_formats.PDF
            assert files_valid, "Assumption Failed: Document should have at least one .pdf file"

            return super(Document, self).validate()
        except AssertionError as ae:
            raise InvalidNodeException("Invalid node ({}): {} - {}".format(ae.args[0], self.title, self.__dict__))


class Exercise(ContentNode):
    """ Model representing exercises in channel

        Exercises are sets of questions to assess learners'
        understanding of the content

        Attributes:
            id (str): content's original id
            title (str): content's title
            files (str or list): content's associated file(s)
            author (str): who created the content (optional)
            description (str): description of content (optional)
            license (str): content's license based on le_utils.constants.licenses (optional)
            exercise_data ({mastery_model:str, randomize:bool, m:int, n:int}): data on mastery requirements (optional)
            thumbnail (str): local path or url to thumbnail image (optional)
    """
    default_preset = format_presets.EXERCISE
    def __init__(self, id, title, files, author="", description="", license=None, exercise_data=None, thumbnail=None):
        self.kind = content_kinds.EXERCISE
        self.questions = []
        files = [] if files is None else files

        # Set mastery model defaults if none provided
        exercise_data = {} if exercise_data is None else exercise_data
        exercise_data.update({
            'mastery_model': exercise_data.get('mastery_model') or exercises.M_OF_N,
            'randomize': exercise_data.get('randomize') or True,
        })

        super(Exercise, self).__init__(id, title, description=description, author=author, license=license, files=files, questions=self.questions, extra_fields=exercise_data,thumbnail=thumbnail)

    def __str__(self):
        metadata = "{0} {1}".format(len(self.questions), "question" if len(self.questions) == 1 else "questions")
        return "{title} ({kind}): {metadata}".format(title=self.title, kind=self.__class__.__name__, metadata=metadata)

    def add_question(self, question):
        """ add_question: adds question to question list
            Args: question to add to list
            Returns: None
        """
        self.questions += [question]

    def process_questions(self, downloader):
        """ process_questions: goes through question fields and replaces image strings
            Args: DownloadManager to download images
            Returns: None
        """
        for question in self.questions:
            question.process_question(downloader)

        # Update mastery model if parameters were not provided
        if self.extra_fields['mastery_model'] == exercises.M_OF_N:
            if 'n' not in self.extra_fields:
                self.extra_fields.update({'n':self.extra_fields.get('m') or max(len(self.questions), 1)})
            if 'm' not in self.extra_fields:
                self.extra_fields.update({'m':self.extra_fields.get('n') or max(len(self.questions), 1)})

    def to_dict(self):
        """ to_dict: puts data in format CC expects
            Args: None
            Returns: dict of node's data
        """
        return {
            "title": self.title,
            "description": self.description[:400],
            "node_id": self.node_id.hex,
            "content_id": self.content_id.hex,
            "author": self.author,
            "files" : self.files,
            "kind": self.kind,
            "license": self.license,
            "questions": [question.to_dict() for question in self.questions],
            "extra_fields": json.dumps(self.extra_fields),
        }

    def validate(self):
        """ validate: Makes sure exercise is valid
            Args: None
            Returns: boolean indicating if exercise is valid
        """
        try:
            assert self.kind == content_kinds.EXERCISE, "Assumption Failed: Node should be an exercise"
            assert "mastery_model" in self.extra_fields, "Assumption Failed: Exercise must have a mastery model in extra_fields"

            # Check if there are any .perseus files
            files_valid = len(self.files) == 0
            for f in self.files:
                files_valid = files_valid or file_formats.PERSEUS
            assert files_valid , "Assumption Failed: Exercise does not have a .perseus file attached"

            # Check if questions are correct
            questions_valid = True
            for q in self.questions:
                questions_valid = questions_valid and q.validate()
            assert questions_valid, "Assumption Failed: Exercise does not have a question"

            return super(Exercise, self).validate()
        except AssertionError as ae:
            raise InvalidNodeException("Invalid node ({}): {} - {}".format(ae.args[0], self.title, self.__dict__))


class HTML5App(ContentNode):
    """ Model representing a zipped HTML5 application

        The zip file must contain a file called index.html, which will be the first page loaded.
        All links (e.g. href and src) must be relative URLs, pointing to other files in the zip.

        Attributes:
            id (str): content's original id
            title (str): content's title
            files (str or list): content's associated file(s)
            author (str): who created the content (optional)
            description (str): description of content (optional)
            license (str): content's license based on le_utils.constants.licenses (optional)
            thumbnail (str): local path or url to thumbnail image (optional)
    """

    default_preset = format_presets.HTML5_ZIP

    def __init__(self, id, title, files, author="", description="", license=None, thumbnail=None):
        self.kind = content_kinds.HTML5
        files = [] if files is None else files

        super(HTML5App, self).__init__(id, title, description=description, author=author, license=license, files=files, thumbnail=thumbnail)

    def __str__(self):
        return "{title} ({kind})".format(title=self.title, kind=self.__class__.__name__)

    def validate(self):
        """ validate: Makes sure HTML5 app is valid
            Args: None
            Returns: boolean indicating if HTML5 app is valid
        """
        try:
            assert self.kind == content_kinds.HTML5, "Assumption Failed: Node should be an HTML5 app"
            assert self.questions == [], "Assumption Failed: HTML should not have questions"

            # Check if there are any .zip files
            zip_file_found = False
            for f in self.files:
                if f.endswith("." + file_formats.HTML5):
                    zip_file_found = True

                    # make sure index.html exists
                    with zipfile.ZipFile(f) as zf:
                        try:
                            info = zf.getinfo('index.html')
                        except KeyError:
                            assert False, "Assumption Failed: HTML zip must have an `index.html` file at topmost level"

            assert zip_file_found, "Assumption Failed: HTML does not have a .zip file attached"

            return super(HTML5App, self).validate()

        except AssertionError as ae:
            raise InvalidNodeException("Invalid node ({}): {} - {}".format(ae.args[0], self.title, self.__dict__))<|MERGE_RESOLUTION|>--- conflicted
+++ resolved
@@ -2,10 +2,7 @@
 
 import uuid
 import json
-<<<<<<< HEAD
-=======
 import zipfile
->>>>>>> d018c205
 import sys
 from le_utils.constants import content_kinds,file_formats, format_presets, licenses, exercises
 from ..exceptions import InvalidNodeException, InvalidFormatException
@@ -143,11 +140,7 @@
             "id": self.id.hex,
             "name": self.title,
             "thumbnail": self.thumbnail,
-<<<<<<< HEAD
-            "description": self.description[:400] if self.description is not None else "",
-=======
             "description": self.description if self.description is not None else "",
->>>>>>> d018c205
         }
 
     def validate(self):
@@ -209,7 +202,7 @@
         """
         return {
             "title": self.title,
-            "description": self.description[:400],
+            "description": self.description,
             "node_id": self.node_id.hex,
             "content_id": self.content_id.hex,
             "author": self.author,
@@ -506,7 +499,7 @@
         """
         return {
             "title": self.title,
-            "description": self.description[:400],
+            "description": self.description,
             "node_id": self.node_id.hex,
             "content_id": self.content_id.hex,
             "author": self.author,
