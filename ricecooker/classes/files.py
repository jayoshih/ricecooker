# Node models to represent channel's tree
from __future__ import unicode_literals

import hashlib
import json
import os
import shutil
import tempfile
import zipfile
from subprocess import CalledProcessError
import youtube_dl
from le_utils.constants import content_kinds,file_formats, format_presets, exercises, languages
from .. import config
from ..exceptions import UnknownFileTypeError
from cachecontrol.caches.file_cache import FileCache
from le_utils.constants import file_formats, format_presets, exercises
from pressurecooker.encodings import get_base64_encoding, write_base64_to_file
from pressurecooker.images import create_tiled_image
from pressurecooker.videos import extract_thumbnail_from_video, guess_video_preset_by_resolution, compress_video, VideoCompressionError
from pressurecooker.converters import srt2vtt
from requests.exceptions import MissingSchema, HTTPError, ConnectionError, InvalidURL, InvalidSchema

from .. import config
from ..exceptions import UnknownFileTypeError

# Cache for filenames
FILECACHE = FileCache(config.FILECACHE_DIRECTORY, forever=True)
HTTP_CAUGHT_EXCEPTIONS = (HTTPError, ConnectionError, InvalidURL, UnicodeDecodeError, UnicodeError, InvalidSchema, IOError, AssertionError)

# Lookup table for convertible file formats for a given preset
# used for converting avi/flv/etc. videos and srt subtitles
CONVERTIBLE_FORMATS = {p.id: p.convertible_formats for p in format_presets.PRESETLIST}


def extract_path_ext(path, default_ext=None):
    """
    Extract file extension (without dot) from `path` or return `default_ext` if
    path does not contain a valid extension.
    """
    ext = None
    _, dotext = os.path.splitext(path)
    if dotext:
        ext = dotext[1:]
    if not ext and default_ext:
        ext = default_ext
    if not ext:
        raise ValueError('No extension in path {} and default_ext is None'.format(path))
    return ext


def generate_key(action, path_or_id, settings=None, default=" (default)"):
    """ generate_key: generate key used for caching
        Args:
            action (str): how video is being processed (e.g. COMPRESSED or DOWNLOADED)
            path_or_id (str): path to video or youtube_id
            settings (dict): settings for compression or downloading passed in by user
            default (str): if settings are None, default to this extension (avoid overwriting keys)
        Returns: filename
    """
    settings = " {}".format(str(sorted(settings.items()))) if settings else default
    return "{}: {}{}".format(action.upper(), path_or_id, settings)

def download(path, default_ext=None):
    """ download: downloads file
        Args: None
        Returns: filename
    """
    key = "DOWNLOAD:{}".format(path)
    if not config.UPDATE and FILECACHE.get(key):
        return FILECACHE.get(key).decode('utf-8')

    config.LOGGER.info("\tDownloading {}".format(path))

    # Write file to temporary file
    with tempfile.TemporaryFile() as tempf:
        hash = write_and_get_hash(path, tempf)
        tempf.seek(0)

        # Get extension of file or default if none found
        extension = os.path.splitext(path)[1][1:].lower()
        if extension not in [key for key, value in file_formats.choices]:
            if default_ext:
                extension = default_ext
            else:
                raise IOError("No extension found: {}".format(path))

        filename = '{0}.{ext}'.format(hash.hexdigest(), ext=extension)

        copy_file_to_storage(filename, tempf)

        FILECACHE.set(key, bytes(filename, "utf-8"))

        return filename

def download_and_convert_video(path, default_ext=file_formats.MP4, ffmpeg_settings=None):
    """ download: downloads file
        Args: None
        Returns: filename
    """
    ffmpeg_settings = ffmpeg_settings or {}
    key = "DOWNLOAD:{}".format(path)
    if not config.UPDATE and FILECACHE.get(key):
        return FILECACHE.get(key).decode('utf-8')

    config.LOGGER.info("\tDownloading {}".format(path))

    # Get extension of file or default if none found
    extension = os.path.splitext(path)[1][1:].lower()
    converted_path = None

    # Convert video to temporary file
    with tempfile.NamedTemporaryFile(suffix=".{}".format(extension), delete=False) as tempf:
        # Write unsupported video to temporary file
        write_and_get_hash(path, tempf)
        tempf.seek(0)

        # Compress video into mp4 file
        path, _ext = os.path.splitext(tempf.name)
        converted_path = "{}.{}".format(path, file_formats.MP4)
        tempf.close()
        compress_video(tempf.name, converted_path, overwrite=True, **ffmpeg_settings)
        os.unlink(tempf.name)

    # Write file to temporary file
    with tempfile.TemporaryFile() as tempf:
        hash = write_and_get_hash(converted_path, tempf)
        tempf.seek(0)

        filename = '{0}.{ext}'.format(hash.hexdigest(), ext=file_formats.MP4)

        copy_file_to_storage(filename, tempf)
        os.unlink(converted_path)

        FILECACHE.set(key, bytes(filename, "utf-8"))

        return filename


def write_and_get_hash(path, write_to_file, hash=None):
    """ write_and_get_hash: write file
        Args: None
        Returns: Hash of file's contents
    """
    hash = hash or hashlib.md5()
    try:
        # Access path
        r = config.DOWNLOAD_SESSION.get(path, stream=True)
        r.raise_for_status()
        for chunk in r:
            write_to_file.write(chunk)
            hash.update(chunk)

    except (MissingSchema, InvalidSchema):
        # If path is a local file path, try to open the file (generate hash if none provided)
        with open(path, 'rb') as fobj:
            for chunk in iter(lambda: fobj.read(2097152), b""):
                write_to_file.write(chunk)
                hash.update(chunk)

    assert write_to_file.tell() > 0, "File failed to write (corrupted)."

    return hash


def copy_file_to_storage(filename, srcfile, delete_original=False):
    # Some files might have been closed, so only filepath will work
    if isinstance(srcfile, str):
        srcfile = open(srcfile, 'rb')

    # Write file to local storage
    with open(config.get_storage_path(filename), 'wb') as destf:
        if delete_original:
            shutil.move(srcfile.name, destf.name)
        else:
            shutil.copyfileobj(srcfile, destf)


def get_hash(filepath):
    file_hash = hashlib.md5()
    with open(filepath, 'rb') as fobj:
        for chunk in iter(lambda: fobj.read(2097152), b""):
            file_hash.update(chunk)
    return file_hash.hexdigest()


def compress_video_file(filename, ffmpeg_settings):
    ffmpeg_settings = ffmpeg_settings or {}
    key = generate_key("COMPRESSED", filename, settings=ffmpeg_settings, default=" (default compression)")

    if not config.UPDATE and FILECACHE.get(key):
        return FILECACHE.get(key).decode('utf-8')

    config.LOGGER.info("\t--- Compressing {}".format(filename))

    tempf = tempfile.NamedTemporaryFile(suffix=".{}".format(file_formats.MP4), delete=False)
    tempf.close() # Need to close so pressure cooker can write to file
    compress_video(config.get_storage_path(filename), tempf.name, overwrite=True, **ffmpeg_settings)
    filename = "{}.{}".format(get_hash(tempf.name), file_formats.MP4)

    copy_file_to_storage(filename, tempf.name)
    os.unlink(tempf.name)
    FILECACHE.set(key, bytes(filename, "utf-8"))
    return filename

def download_from_web(web_url, download_settings, file_format=file_formats.MP4, ext="", download_ext=""):
    key = generate_key("DOWNLOADED", web_url, settings=download_settings)
    if not config.UPDATE and FILECACHE.get(key):
        return FILECACHE.get(key).decode('utf-8')

    # Get hash of web_url to act as temporary storage name
    url_hash = hashlib.md5()
    url_hash.update(web_url.encode('utf-8'))
    destination_path = os.path.join(tempfile.gettempdir(), "{}{ext}".format(url_hash.hexdigest(), ext=ext))
    download_settings["outtmpl"] = destination_path
    try:
        os.remove(destination_path)
    except Exception:
        pass

    with youtube_dl.YoutubeDL(download_settings) as ydl:
        ydl.download([web_url])
        destination_path += download_ext
        filename = "{}.{}".format(get_hash(destination_path), file_format)

        # Write file to local storage
        with open(destination_path, "rb") as dlf, open(config.get_storage_path(filename), 'wb') as destf:
            shutil.copyfileobj(dlf, destf)

        FILECACHE.set(key, bytes(filename, "utf-8"))
        return filename


class ThumbnailPresetMixin(object):

    def get_preset(self):
        thumbnail_preset = self.node.get_thumbnail_preset()
        if thumbnail_preset is None:
            UnknownFileTypeError("Thumbnails are not supported for node kind.")
        return thumbnail_preset


class File(object):
    original_filename = None
    node = None
    error = None
    default_ext = None
    filename = None
    language = None
    assessment_item = None
    is_primary = False

    def __init__(self, preset=None, language=None, default_ext=None, source_url=None):
        self.preset = preset
        self.set_language(language)
        self.default_ext = default_ext or self.default_ext
        self.source_url = source_url

    def set_language(self, language):
        """ Set self.language to internal lang. repr. code from str or Language object. """
        if isinstance(language, str):
            language_obj = languages.getlang(language)
            if language_obj:
                self.language = language_obj.code
            else:
                raise TypeError("Language code {} not found".format(language))
        if isinstance(language, languages.Language):
            self.language = language.code

    def validate(self):
        pass

    def get_preset(self):
        if self.preset:
            return self.preset
        raise NotImplementedError("preset must be set if preset isn't specified when creating File object")

    def get_filename(self):
        return self.filename or self.process_file()

    def truncate_fields(self):
        if self.original_filename and len(self.original_filename) > config.MAX_ORIGINAL_FILENAME_LENGTH:
            config.print_truncate("original_filename", self.node.source_id, self.original_filename)
            self.original_filename = self.original_filename[:config.MAX_ORIGINAL_FILENAME_LENGTH]

        if self.source_url and len(self.source_url) > config.MAX_SOURCE_URL_LENGTH:
            config.print_truncate("file_source_url", self.node.source_id, self.source_url)
            self.source_url = self.source_url[:config.MAX_SOURCE_URL_LENGTH]

    def to_dict(self):
        filename = self.get_filename()

        # If file was successfully downloaded, return dict
        # Otherwise return None
        if filename:
            if os.path.isfile(config.get_storage_path(filename)):
                return {
                    'size' : os.path.getsize(config.get_storage_path(filename)),
                    'preset' : self.get_preset(),
                    'filename' : filename,
                    'original_filename' : self.original_filename,
                    'language' : self.language,
                    'source_url': self.source_url,
                }
            else:
                config.LOGGER.warning("File not found: {}".format(config.get_storage_path(filename)))

        return None

    def process_file(self):
        # Overwrite in subclasses
        pass


class NodeFile(File):
    default_ext = file_formats.JSON
    allowed_formats = [file_formats.JSON]

    def __init__(self, node_metadata, **kwargs):
        self.metadata_json = json.dumps(node_metadata, ensure_ascii=False)
        super(NodeFile, self).__init__(**kwargs)

    def process_file(self):
        assert self.metadata_json, "{} must have node metadata".format(self.__class__.__name__)

        byte_data = self.metadata_json.encode('utf-8')
        with tempfile.TemporaryFile() as temp_file:
            file_hash = hashlib.md5(byte_data)
            temp_file.write(byte_data)

            assert temp_file.tell() > 0, "File failed to write (corrupted)."
            temp_file.seek(0)

            extension = self.default_ext
            file_name = '{0}.{ext}'.format(file_hash.hexdigest(), ext=extension)

            copy_file_to_storage(file_name, temp_file)

            return file_name


class DownloadFile(File):
    allowed_formats = []

    def __init__(self, path, **kwargs):
        self.path = path.strip()
        super(DownloadFile, self).__init__(**kwargs)

    def validate(self):
        """
        Ensure `self.path` has one of the extensions in `self.allowed_formats`.
        """
        assert self.path, "{} must have a path".format(self.__class__.__name__)
        _, dotext = os.path.splitext(self.path)
        ext = dotext.lstrip('.')
        # don't validate for single-digit extension, or no extension
        if len(ext) > 1:
            assert ext in self.allowed_formats, "{} must have one of the following"
            "extensions: {} (instead, got '{}' from '{}')".format(
            self.__class__.__name__, self.allowed_formats, ext, self.path)

    def process_file(self):
        try:
            self.filename = download(self.path, default_ext=self.default_ext)
            config.LOGGER.info("\t--- Downloaded {}".format(self.filename))
            return self.filename
        # Catch errors related to reading file path and handle silently
        except HTTP_CAUGHT_EXCEPTIONS as err:
            self.error = err
            config.FAILED_FILES.append(self)

    def __str__(self):
        return self.path


class ThumbnailFile(ThumbnailPresetMixin, DownloadFile):
    default_ext = file_formats.PNG
    allowed_formats = [file_formats.JPG, file_formats.JPEG, file_formats.PNG]


class AudioFile(DownloadFile):
    default_ext = file_formats.MP3
    allowed_formats = [file_formats.MP3]
    is_primary = True

    def get_preset(self):
        return self.preset or format_presets.AUDIO


class DocumentFile(DownloadFile):
    default_ext = file_formats.PDF
    allowed_formats = [file_formats.PDF]
    is_primary = True

    def get_preset(self):
        return self.preset or format_presets.DOCUMENT


class EPubFile(DownloadFile):
    default_ext = file_formats.EPUB
    allowed_formats = [file_formats.EPUB]  # ZEPUB other ???
    is_primary = True

    def get_preset(self):
        return self.preset or format_presets.EPUB


class HTMLZipFile(DownloadFile):
    default_ext = file_formats.HTML5
    allowed_formats = [file_formats.HTML5]
    is_primary = True

    def get_preset(self):
        return self.preset or format_presets.HTML5_ZIP

    def process_file(self):
        self.filename = super(HTMLZipFile, self).process_file()

        # make sure index.html exists
        with zipfile.ZipFile(config.get_storage_path(self.filename)) as zf:
            try:
                info = zf.getinfo('index.html')
            except KeyError:
                raise IOError("HTML zip must have an `index.html` file at topmost level")

        return self.filename

    def validate(self):
        super(HTMLZipFile, self).validate()

class ExtractedVideoThumbnailFile(ThumbnailFile):

    def process_file(self):
        self.filename = self.derive_thumbnail()
        config.LOGGER.info("\t--- Extracted thumbnail {}".format(self.filename))
        return self.filename

    def derive_thumbnail(self):
        key = "EXTRACTED: {}".format(self.path)
        if not config.UPDATE and FILECACHE.get(key):
            return FILECACHE.get(key).decode('utf-8')

        config.LOGGER.info("\t--- Extracting thumbnail from {}".format(self.path))
        tempf = tempfile.NamedTemporaryFile(suffix=".{}".format(file_formats.PNG), delete=False)
        tempf.close()
        extract_thumbnail_from_video(self.path, tempf.name, overwrite=True)
        filename = "{}.{}".format(get_hash(tempf.name), file_formats.PNG)

        copy_file_to_storage(filename, tempf.name)
        os.unlink(tempf.name)
        FILECACHE.set(key, bytes(filename, "utf-8"))
        return filename

class VideoFile(DownloadFile):
    default_ext = file_formats.MP4
    allowed_formats = [file_formats.MP4]
    is_primary = True

    def __init__(self, path, ffmpeg_settings=None, **kwargs):
        self.ffmpeg_settings = ffmpeg_settings
        super(VideoFile, self).__init__(path, **kwargs)

    def get_preset(self):
        return self.preset or guess_video_preset_by_resolution(config.get_storage_path(self.filename))

    def validate(self):
        """
        Ensure `self.path` has one of the extensions in `self.allowed_formats`.
        """
        assert self.path, "{} must have a path".format(self.__class__.__name__)
        ext = extract_path_ext(self.path, default_ext=self.default_ext)
        if ext not in self.allowed_formats and ext not in CONVERTIBLE_FORMATS[format_presets.VIDEO_HIGH_RES]:
            raise ValueError('Incompatible extension {} for VideoFile at {}'.format(ext, self.path))

    def process_unsupported_video_file(self):
        try:
            self.filename = download_and_convert_video(self.path, ffmpeg_settings=self.ffmpeg_settings)
            config.LOGGER.info("\t--- Downloaded and converted {}".format(self.filename))
            return self.filename
        except HTTP_CAUGHT_EXCEPTIONS as err:
            self.error = err
            config.FAILED_FILES.append(self)

    def process_file(self):
        ext = extract_path_ext(self.path, default_ext=self.default_ext)
        if ext not in self.allowed_formats and ext not in CONVERTIBLE_FORMATS[format_presets.VIDEO_HIGH_RES]:
            raise ValueError('Incompatible extension {} for VideoFile at {}'.format(ext, self.path))
        try:
            # Handle videos that don't have a .mp4 extension
            _, ext = os.path.splitext(self.path)
            if ext and not ext.endswith(self.default_ext):
                self.filename = self.process_unsupported_video_file()
                return self.filename
            else:
                # Get copy of video before compression (if specified)
                self.filename = super(VideoFile, self).process_file()

                # Compress the video if compress flag is set or ffmpeg settings were given
                if self.filename and (self.ffmpeg_settings or config.COMPRESS):
                    self.filename = compress_video_file(self.filename, self.ffmpeg_settings)
                    config.LOGGER.info("\t--- Compressed {}".format(self.filename))
                return self.filename

        # Catch errors related to ffmpeg and handle silently
        except (BrokenPipeError, CalledProcessError, IOError, VideoCompressionError) as err:
            self.error = err
            config.FAILED_FILES.append(self)

class WebVideoFile(File):
    is_primary = True
    # In future, look into postprocessors and progress_hooks
    def __init__(self, web_url, download_settings=None, high_resolution=True, maxheight=None, **kwargs):
        self.web_url = web_url
        self.download_settings = download_settings or {}
        if "format" not in self.download_settings:
            maxheight = maxheight or (720 if high_resolution else 480)
            self.download_settings['format'] = "bestvideo[height<={maxheight}][ext=mp4]+bestaudio[ext=m4a]/best[height<={maxheight}][ext=mp4]".format(maxheight=maxheight)
            # self.download_settings['recodevideo'] = file_formats.MP4

        super(WebVideoFile, self).__init__(**kwargs)

    def get_preset(self):
        return self.preset or guess_video_preset_by_resolution(config.get_storage_path(self.filename))

    def process_file(self):
        try:
            self.filename = download_from_web(self.web_url, self.download_settings, ext=".{}".format(file_formats.MP4))
            config.LOGGER.info("\t--- Downloaded (YouTube) {}".format(self.filename))

            # Compress if compression flag is set
            if self.filename and config.COMPRESS:
                self.filename = compress_video_file(self.filename, {})
                config.LOGGER.info("\t--- Compressed {}".format(self.filename))

            return self.filename
        except youtube_dl.utils.DownloadError as err:
            self.error = str(err)
            config.FAILED_FILES.append(self)

class YouTubeVideoFile(WebVideoFile):
    def __init__(self, youtube_id, **kwargs):
        super(YouTubeVideoFile, self).__init__('http://www.youtube.com/watch?v={}'.format(youtube_id), **kwargs)




def _get_language_with_alpha2_fallback(language_code):
    """
    Lookup language code `language_code` (string) in the internal language codes,
    and if that fails, try to map map `language_code` to the internal represention
    using the `getlang_by_alpha2` helper method.
    Returns either a le-utils Language object or None if both lookups fail.
    """
    # 1. try to lookup `language` using internal representation
    language_obj = languages.getlang(language_code)
    # if language_obj not None, we know `language` is a valid language_id in the internal repr.
    if language_obj is None:
        # 2. try to match by two-letter ISO code
        language_obj = languages.getlang_by_alpha2(language_code)
    return language_obj

def is_youtube_subtitle_file_supported_language(language):
    """
    Check if the language code `language` (string) is a valid language code in the
    internal language id format `{primary_code}` or `{primary_code}-{subcode}`
    ot alternatively if it s YouTube language code that can be mapped to one of
    the languages in the internal represention.
    """
    language_obj = _get_language_with_alpha2_fallback(language)
    if language_obj is None:
        config.LOGGER.warning("Found unsupported language code {}".format(language))
        return False
    else:
        return True

class YouTubeSubtitleFile(File):
    """
    Helper class for downloading youtube subtitles.
    Args:
       youtube_id (string): YouTube ID of video (required)
       language (string): internal language id format `{primary_code}` or `{primary_code}-{subcode}` (required) \
                          alternatively, you can provide the language code recognized by YouTube.
    Use the helper method `is_youtube_subtitle_file_supported_language` to check
    if `language` is a supported code before creating the `YouTubeSubtitleFile`.
    """
    def __init__(self, youtube_id, language=None, **kwargs):
        self.youtube_url = 'http://www.youtube.com/watch?v={}'.format(youtube_id)
        if isinstance(language, languages.Language):
            language = language.code
        self.youtube_language = language  # save youtube language code (can differ from internal repr.)
        language_obj = _get_language_with_alpha2_fallback(language)
        super(YouTubeSubtitleFile, self).__init__(language=language_obj.code, **kwargs)
        assert self.language, "Subtitles must have a language"

    def get_preset(self):
        return self.preset or format_presets.VIDEO_SUBTITLE

    def process_file(self):
        try:
            self.filename = self.download_subtitle()
            config.LOGGER.info("\t--- Downloaded subtitle {}".format(self.filename))
            return self.filename
        except (FileNotFoundError, youtube_dl.utils.DownloadError):
            self.error = str("Subtitle with langauge {} is not available for {}".format(self.language, self.youtube_url))
            config.FAILED_FILES.append(self)

    def download_subtitle(self):
        settings = {
            'skip_download': True,
            'writesubtitles': True,
            'subtitleslangs': [self.youtube_language],
            'subtitlesformat': "best[ext={}]".format(file_formats.VTT),
            'quiet': True,
            'no_warnings': True
        }
        download_ext = ".{lang}.{ext}".format(lang=self.youtube_language, ext=file_formats.VTT)
        return download_from_web(self.youtube_url, settings, file_format=file_formats.VTT, download_ext=download_ext)

class SubtitleFile(DownloadFile):
    default_ext = file_formats.VTT
    allowed_formats = [file_formats.VTT, file_formats.SRT]

    def __init__(self, path, **kwargs):
        self.subtitlesformat = kwargs.get('subtitlesformat', self.default_ext)
        if "subtitlesformat" in kwargs:
            del kwargs["subtitlesformat"]
        super(SubtitleFile, self).__init__(path, **kwargs)
        assert self.language, "Subtitles must have a language"

    def get_preset(self):
        return self.preset or format_presets.VIDEO_SUBTITLE

<<<<<<< HEAD
    def process_file(self):
=======
    def validate(self):
        """
        Ensure `self.path` has one of the extensions in `self.allowed_formats`.
        """
        assert self.path, "{} must have a path".format(self.__class__.__name__)
        ext = extract_path_ext(self.path, default_ext=self.subtitlesformat)
        if ext not in self.allowed_formats and ext not in CONVERTIBLE_FORMATS[self.get_preset()]:
            raise ValueError('Incompatible extension {} for SubtitleFile at {}'.format(ext, self.path))

    def process_file(self):
        ext = extract_path_ext(self.path, default_ext=self.subtitlesformat)
        if ext not in self.allowed_formats and ext not in CONVERTIBLE_FORMATS[self.get_preset()]:
            raise ValueError('Incompatible extension {} for SubtitleFile at {}'.format(ext, self.path))
>>>>>>> ede3674a
        try:
            self.filename = self.download_and_transform_file(self.path)
            config.LOGGER.info("\t--- Downloaded {}".format(self.filename))
            return self.filename
        # Catch errors related to reading file path and handle silently
        except HTTP_CAUGHT_EXCEPTIONS as err:
            self.error = err
            config.FAILED_FILES.append(self)

    def download_and_transform_file(self, path):
<<<<<<< HEAD
        """ download: downloads file
           Args: None
            Returns: filename
=======
        """
        Downlaod subtitles file at `path` and transform it to `.vtt` if necessary.
        Args: path (URL or local path)
        Returns: filename of final .vtt file
>>>>>>> ede3674a
        """
        key = "DOWNLOAD:{}".format(path)
        if not config.UPDATE and FILECACHE.get(key):
            return FILECACHE.get(key).decode('utf-8')

        config.LOGGER.info("\tDownloading {}".format(path))

        # Write file to temporary file
        if self.subtitlesformat == file_formats.VTT:
            with tempfile.TemporaryFile() as tempf:
                hash = write_and_get_hash(path, tempf)
                tempf.seek(0)

                # Get extension of file or default if none found
                filename = '{0}.{ext}'.format(hash.hexdigest(), ext=self.default_ext)
                copy_file_to_storage(filename, tempf)
                FILECACHE.set(key, bytes(filename, "utf-8"))
        elif self.subtitlesformat == file_formats.SRT:
            with tempfile.NamedTemporaryFile() as tempf_srt,\
                tempfile.NamedTemporaryFile() as tempf_vtt:
                hash_srt = write_and_get_hash(path, tempf_srt)
                tempf_srt.seek(0)
                filename_tmp_vtt = os.path.join(
                    "/tmp", '{0}.{ext}'.format(hash_srt.hexdigest(), ext=self.default_ext))
                error_msg = srt2vtt(tempf_srt.name, filename_tmp_vtt)
                
                hash = write_and_get_hash(filename_tmp_vtt, tempf_vtt)
                tempf_vtt.seek(0)
                
                filename = '{0}.{ext}'.format(hash.hexdigest(), ext=self.default_ext)
                copy_file_to_storage(filename, tempf_vtt.name)
                if error_msg is not None:
                    config.LOGGER.error(" An Error found in " + path)
                    config.LOGGER.error(error_msg)
                else:
                    FILECACHE.set(key, bytes(filename, "utf-8"))
        return filename
<<<<<<< HEAD
    
=======

>>>>>>> ede3674a

class Base64ImageFile(ThumbnailPresetMixin, File):

    def __init__(self, encoding, **kwargs):
        self.encoding = encoding
        super(Base64ImageFile, self).__init__(**kwargs)

    def process_file(self):
        """ process_file: Writes base64 encoding to file
            Args: None
            Returns: filename
        """
        self.filename = self.convert_base64_to_file()
        config.LOGGER.info("\t--- Converted base64 image to {}".format(self.filename))
        return self.filename

    def convert_base64_to_file(self):
        # Get hash of content for cache key
        hashed_content = hashlib.md5()
        hashed_content.update(self.encoding.encode('utf-8'))
        key = "ENCODED: {} (base64 encoded)".format(hashed_content.hexdigest())

        if not config.UPDATE and FILECACHE.get(key):
            return FILECACHE.get(key).decode('utf-8')

        config.LOGGER.info("\tConverting base64 to file")

        extension = get_base64_encoding(self.encoding).group(1)
        assert extension in [file_formats.PNG, file_formats.JPG, file_formats.JPEG], "Base64 files must be images in jpg or png format"

        tempf = tempfile.NamedTemporaryFile(suffix=".{}".format(extension), delete=False)
        tempf.close()
        write_base64_to_file(self.encoding, tempf.name)
        filename = "{}.{}".format(get_hash(tempf.name), file_formats.PNG)

        copy_file_to_storage(filename, tempf.name)
        os.unlink(tempf.name)
        FILECACHE.set(key, bytes(filename, "utf-8"))
        return filename

class _ExerciseBase64ImageFile(Base64ImageFile):
    default_ext = file_formats.PNG

    def get_preset(self):
        return self.preset or format_presets.EXERCISE_IMAGE

    def get_replacement_str(self):
        return self.get_filename() or self.encoding

class _ExerciseImageFile(DownloadFile):
    default_ext = file_formats.PNG

    def get_replacement_str(self):
        return self.get_filename() or self.path

    def get_preset(self):
        return self.preset or format_presets.EXERCISE_IMAGE

class _ExerciseGraphieFile(DownloadFile):
    default_ext = file_formats.GRAPHIE

    def __init__(self, path, **kwargs):
        self.original_filename = path.split("/")[-1].split(os.path.sep)[-1].split(".")[0]
        super(_ExerciseGraphieFile, self).__init__(path, **kwargs)

    def get_preset(self):
        return self.preset or format_presets.EXERCISE_GRAPHIE

    def get_replacement_str(self):
        return self.path.split("/")[-1].split(".")[0] or self.path

    def process_file(self):
        """ download: download a web+graphie file
            Args: None
            Returns: None
        """
        try:
            self.filename = self.generate_graphie_file()
            config.LOGGER.info("\t--- Generated graphie {}".format(self.filename))
            return self.filename
        # Catch errors related to reading file path and handle silently
        except (HTTPError, ConnectionError, InvalidURL, UnicodeDecodeError, UnicodeError, InvalidSchema, IOError) as err:
            self.error = err
            config.FAILED_FILES.append(self)

    def generate_graphie_file(self):
        key = "GRAPHIE: {}".format(self.path)

        if not config.UPDATE and FILECACHE.get(key):
            return FILECACHE.get(key).decode('utf-8')

        # Create graphie file combining svg and json files
        with tempfile.TemporaryFile() as tempf:
            # Initialize hash and files
            delimiter = bytes(exercises.GRAPHIE_DELIMITER, 'UTF-8')
            config.LOGGER.info("\tDownloading graphie {}".format(self.original_filename))


            # Write to graphie file
            hash = write_and_get_hash(self.path + ".svg", tempf)
            tempf.write(delimiter)
            hash.update(delimiter)
            hash = write_and_get_hash(self.path + "-data.json", tempf, hash)
            tempf.seek(0)
            filename = "{}.{}".format(hash.hexdigest(), file_formats.GRAPHIE)

            copy_file_to_storage(filename, tempf)

            FILECACHE.set(key, bytes(filename, "utf-8"))
            return filename


class TiledThumbnailFile(ThumbnailPresetMixin, File):
    allowed_formats = [file_formats.JPG, file_formats.JPEG, file_formats.PNG]

    def __init__(self, source_nodes, **kwargs):
        self.sources = []
        for n in source_nodes:
            images = [f for f in n.files if isinstance(f, ThumbnailFile) and f.get_filename()]
            if len(images) > 0:
                self.sources.append(images[0])
        super(TiledThumbnailFile, self).__init__(**kwargs)

    def process_file(self):
        self.filename = self.generate_tiled_image()
        config.LOGGER.info("\t--- Tiled image {}".format(self.filename))
        return self.filename

    def generate_tiled_image(self):
        num_pictures = 0
        if len(self.sources) >= 4:
            num_pictures = 4
        elif len(self.sources) >= 1:
            num_pictures = 1
        else:
            return None

        images = [config.get_storage_path(f.get_filename()) for f in self.sources[:num_pictures]]
        key = "TILED {}".format("+".join(sorted(images)))
        if not config.UPDATE and FILECACHE.get(key):
            return FILECACHE.get(key).decode('utf-8')

        config.LOGGER.info("\tTiling thumbnail for {}".format(self.node.title))
        with tempfile.NamedTemporaryFile(suffix=".{}".format(file_formats.PNG)) as tempf:
            tempf.close()
            create_tiled_image(images, tempf.name)
            filename = "{}.{}".format(get_hash(tempf.name), file_formats.PNG)

            copy_file_to_storage(filename, tempf.name)
            FILECACHE.set(key, bytes(filename, "utf-8"))
            return filename


# VectorizedVideoFile
# UniversalSubsSubtitleFile

# class UniversalSubsSubtitleFile(SubtitleFile):
#     def __init__(self, us_id, language):
#         response = sess.get("http://usubs.org/api/{}".format(us_id))
#         path = json.loads(response.content)["subtitle_url"]
#         return super(UniversalSubsSubtitleFile, self).__init__(path=path, language=language)<|MERGE_RESOLUTION|>--- conflicted
+++ resolved
@@ -629,9 +629,6 @@
     def get_preset(self):
         return self.preset or format_presets.VIDEO_SUBTITLE
 
-<<<<<<< HEAD
-    def process_file(self):
-=======
     def validate(self):
         """
         Ensure `self.path` has one of the extensions in `self.allowed_formats`.
@@ -645,7 +642,7 @@
         ext = extract_path_ext(self.path, default_ext=self.subtitlesformat)
         if ext not in self.allowed_formats and ext not in CONVERTIBLE_FORMATS[self.get_preset()]:
             raise ValueError('Incompatible extension {} for SubtitleFile at {}'.format(ext, self.path))
->>>>>>> ede3674a
+
         try:
             self.filename = self.download_and_transform_file(self.path)
             config.LOGGER.info("\t--- Downloaded {}".format(self.filename))
@@ -656,16 +653,10 @@
             config.FAILED_FILES.append(self)
 
     def download_and_transform_file(self, path):
-<<<<<<< HEAD
-        """ download: downloads file
-           Args: None
-            Returns: filename
-=======
         """
         Downlaod subtitles file at `path` and transform it to `.vtt` if necessary.
         Args: path (URL or local path)
         Returns: filename of final .vtt file
->>>>>>> ede3674a
         """
         key = "DOWNLOAD:{}".format(path)
         if not config.UPDATE and FILECACHE.get(key):
@@ -703,11 +694,7 @@
                 else:
                     FILECACHE.set(key, bytes(filename, "utf-8"))
         return filename
-<<<<<<< HEAD
-    
-=======
-
->>>>>>> ede3674a
+
 
 class Base64ImageFile(ThumbnailPresetMixin, File):
 
